{
<<<<<<< HEAD
 "cells": [
  {
   "cell_type": "markdown",
   "metadata": {},
   "source": [
    "In this notebook we are going to explain how to use a new dataset with `openretina`.\n",
    "\n",
    "For this example, we are going to use data from Maheswaranathan et al. (2023): [Interpreting the retinal neural code for natural scenes: From computations to neurons](https://doi.org/10.1016/j.neuron.2023.06.007) .\n",
    "\n",
    "Along the way, we are also going to address some questions that can arise regarding the process for your own data. "
   ]
  },
  {
   "cell_type": "code",
   "execution_count": null,
   "metadata": {},
   "outputs": [],
   "source": [
    "import logging\n",
    "import os\n",
    "\n",
    "import lightning\n",
    "\n",
    "from openretina.data_io.base import MoviesTrainTestSplit, ResponsesTrainTestSplit, compute_data_info\n",
    "from openretina.data_io.base_dataloader import multiple_movies_dataloaders\n",
    "from openretina.data_io.cyclers import LongCycler, ShortCycler\n",
    "from openretina.models.core_readout import CoreReadout\n",
    "from openretina.utils.file_utils import get_cache_directory, get_local_file_path\n",
    "from openretina.utils.h5_handling import load_dataset_from_h5, load_h5_into_dict\n",
    "from openretina.utils.misc import CustomPrettyPrinter\n",
    "\n",
    "logging.basicConfig(\n",
    "    level=logging.INFO, format=\"%(asctime)s - %(levelname)s - %(message)s\"\n",
    ")  # to display logs in jupyter notebooks\n",
    "\n",
    "%load_ext autoreload\n",
    "%autoreload 2\n",
    "%matplotlib inline\n",
    "%config InlineBackend.figure_format = 'retina'\n",
    "\n",
    "pp = CustomPrettyPrinter(indent=4, max_lines=40)"
   ]
  },
  {
   "cell_type": "markdown",
   "metadata": {},
   "source": [
    "First, let's set the cache directory for the data and models."
   ]
  },
  {
   "cell_type": "code",
   "execution_count": null,
   "metadata": {},
   "outputs": [],
   "source": [
    "# The default directory for downloads will be ~/openretina_cache\n",
    "# To change this, uncomment the following line and change its path\n",
    "# os.environ[\"OPENRETINA_CACHE_DIRECTORY\"] = \"/Data/\"\n",
    "\n",
    "# You can then check if that directory has been correctly set by running:\n",
    "get_cache_directory()"
   ]
  },
  {
   "cell_type": "markdown",
   "metadata": {},
   "source": [
    "Let's now download the data from HuggingFace."
   ]
  },
  {
   "cell_type": "code",
   "execution_count": null,
   "metadata": {},
   "outputs": [],
   "source": [
    "data_path = get_local_file_path(\n",
    "    \"https://huggingface.co/datasets/open-retina/open-retina/blob/main/baccus_lab/maheswaranathan_2023/neural_code_data.zip\"\n",
    ")"
   ]
  },
  {
   "cell_type": "markdown",
   "metadata": {},
   "source": [
    "Now let's inspect the structure of this dataset"
   ]
  },
  {
   "cell_type": "code",
   "execution_count": null,
   "metadata": {},
   "outputs": [],
   "source": [
    "!ls $data_path/ganglion_cell_data"
   ]
  },
  {
   "cell_type": "markdown",
   "metadata": {},
   "source": [
    "We can see that the ganglion cell data is structured by sessions. We are going to pick session `15-10-07` to use throughout the examples in this notebook."
   ]
  },
  {
   "cell_type": "code",
   "execution_count": null,
   "metadata": {},
   "outputs": [],
   "source": [
    "!ls $data_path/ganglion_cell_data/15-10-07"
   ]
  },
  {
   "cell_type": "markdown",
   "metadata": {},
   "source": [
    "Inside each session we have files for two different type of stimuli.\n",
    "\n",
    "Let's load the file dealing with whitenoise and inspect it."
   ]
  },
  {
   "cell_type": "code",
   "execution_count": null,
   "metadata": {},
   "outputs": [],
   "source": [
    "whitenoise_file = load_h5_into_dict(os.path.join(data_path, \"ganglion_cell_data\", \"15-10-07\", \"whitenoise.h5\"))\n",
    "\n",
    "pp.pprint(whitenoise_file)"
   ]
  },
  {
   "cell_type": "markdown",
   "metadata": {},
   "source": [
    "We can see that at the first level of the `.h5` hierarchy the data is split into `train`, `test` and `spikes`. \n",
    "\n",
    "`spikes` will contain the spike times for each neuron, which we can ignore. \n",
    "\n",
    "`train` and `test` are structured similarly: they both contain numpy arrays for the stimulus, time (mapping to the spike indices in `spikes`) and the response. The latter is saved with different binnings (by choosing a different bin width in time, there are more ways to group a sequence of spike times into a firing rate representation). \n",
    "\n",
    "We can see that the stimulus and the response arrays share the time dimensions. These are the data we are interested in for model fitting."
   ]
  },
  {
   "cell_type": "markdown",
   "metadata": {},
   "source": [
    "---"
   ]
  },
  {
   "cell_type": "markdown",
   "metadata": {},
   "source": [
    "Now let's see how we can load this to use with `openretina`. "
   ]
  },
  {
   "cell_type": "markdown",
   "metadata": {},
   "source": [
    "# Loading data\n",
    "\n",
    "What we need is the matching stimulus and response pairs for training and testing. We will then need to feed them inside the two classes that handle their data, respectively `ResponsesTrainTestSplit` and `MoviesTrainTestSplit`.\n",
    "\n",
    "Let's briefly print the classes help information, so we can see which arguments they expect:\n"
   ]
  },
  {
   "cell_type": "code",
   "execution_count": null,
   "metadata": {},
   "outputs": [],
   "source": [
    "MoviesTrainTestSplit?"
   ]
  },
  {
   "cell_type": "code",
   "execution_count": null,
   "metadata": {},
   "outputs": [],
   "source": [
    "ResponsesTrainTestSplit?"
   ]
  },
  {
   "cell_type": "markdown",
   "metadata": {},
   "source": [
    "Let's now start importing the data that we will feed into these classes:"
   ]
  },
  {
   "cell_type": "code",
   "execution_count": null,
   "metadata": {},
   "outputs": [],
   "source": [
    "test_stimulus = load_dataset_from_h5(\n",
    "    os.path.join(data_path, \"ganglion_cell_data\", \"15-10-07\", \"whitenoise.h5\"), \"test/stimulus\"\n",
    ")\n",
    "test_response = load_dataset_from_h5(\n",
    "    os.path.join(data_path, \"ganglion_cell_data\", \"15-10-07\", \"whitenoise.h5\"), \"test/response/firing_rate_20ms\"\n",
    ")\n",
    "\n",
    "train_stimulus = load_dataset_from_h5(\n",
    "    os.path.join(data_path, \"ganglion_cell_data\", \"15-10-07\", \"whitenoise.h5\"), \"train/stimulus\"\n",
    ")\n",
    "train_response = load_dataset_from_h5(\n",
    "    os.path.join(data_path, \"ganglion_cell_data\", \"15-10-07\", \"whitenoise.h5\"), \"train/response/firing_rate_20ms\"\n",
    ")\n",
    "\n",
    "print(f\"Train stimulus shape: {train_stimulus.shape}\")\n",
    "print(f\"Train response shape: {train_response.shape}\")\n",
    "\n",
    "print(f\"Test stimulus shape: {test_stimulus.shape}\")\n",
    "print(f\"Test response shape: {test_response.shape}\")"
   ]
  },
  {
   "cell_type": "markdown",
   "metadata": {},
   "source": [
    "Looking at the shapes of the arrays we just imported, we need to make some small adjustments to match the assumptions that the classes within `openretina` make. \n",
    "\n",
    "- The stimulus needs to be 4-dimensional, with shape `color_channels x time x height x width`: in this case the channel dimension is missing.\n",
    "- The responses need to have shape `n_neurons x time`: this is already the case here.\n",
    "- The stimuli and responses time dimension should match exactly: in this case the test response seems to have one extra time bin, which we are simply going to cut in this case.\n",
    "\n",
    "Let's do all of this here:"
   ]
  },
  {
   "cell_type": "code",
   "execution_count": null,
   "metadata": {},
   "outputs": [],
   "source": [
    "test_stimulus = test_stimulus[None, ...]\n",
    "train_stimulus = train_stimulus[None, ...]\n",
    "\n",
    "test_response = test_response[:, :-1]\n",
    "\n",
    "print(f\"Train stimulus shape: {train_stimulus.shape}\")\n",
    "print(f\"Train response shape: {train_response.shape}\")\n",
    "\n",
    "print(f\"Test stimulus shape: {test_stimulus.shape}\")\n",
    "print(f\"Test response shape: {test_response.shape}\")"
   ]
  },
  {
   "cell_type": "markdown",
   "metadata": {},
   "source": [
    "Before finally initialising our target functions, we should normalise the stimuli (and optionally the responses). This is mostly done to stabilise training, as too wide of an input data range can lead to exploding gradients."
   ]
  },
  {
   "cell_type": "code",
   "execution_count": null,
   "metadata": {},
   "outputs": [],
   "source": [
    "train_stim_mean = train_stimulus.mean()\n",
    "train_stim_std = train_stimulus.std()\n",
    "\n",
    "norm_train_stimulus = (train_stimulus - train_stim_mean) / train_stim_std\n",
    "norm_test_stimulus = (test_stimulus - train_stim_mean) / train_stim_std"
   ]
  },
  {
   "cell_type": "markdown",
   "metadata": {},
   "source": [
    "Finally, we can initialise the classes"
   ]
  },
  {
   "cell_type": "code",
   "execution_count": null,
   "metadata": {},
   "outputs": [],
   "source": [
    "single_stimulus = MoviesTrainTestSplit(\n",
    "    train=norm_train_stimulus,\n",
    "    test=norm_test_stimulus,\n",
    "    stim_id=\"whitenoise\",\n",
    "    norm_mean=train_stim_mean,\n",
    "    norm_std=train_stim_std,\n",
    ")\n",
    "\n",
    "single_response = ResponsesTrainTestSplit(\n",
    "    train=train_response,\n",
    "    test=test_response,\n",
    "    stim_id=\"whitenoise\",\n",
    ")"
   ]
  },
  {
   "cell_type": "markdown",
   "metadata": {},
   "source": [
    "### Q: How to do this step with your data?\n",
    "\n",
    "What matters for how the pipeline is configured within `openretina` is that you can import your data in a way that stimuli and responses for each session have the same sampling frequency, and that you can then end up with two numpy arrays, one for the stimuli and one for the responses, at the same sampling rate (i.e. having the exact same length in the time dimension).\n",
    "\n",
    "This might require some resampling if it is not the case already, and the workflow will vary depending on how your data is exported. This decision and implementation are the responsibility of the user.\n",
    "\n",
    "### Q: What if I do not have a train and a test split in my data?\n",
    "\n",
    "The train/test split is completely arbitrary, but it is sometimes a direct consequence of certain experimental design choices. For example, test stimuli usually have been repeated multiple times, so that an average response can be computed, along with different estimates of SNR or response reliability. Training stimuli on the other hand tend to have a lower number of repeats, often only 1.\n",
    "\n",
    "If all your stimuli have multiple repeats by design and no clear train/test separation, you can then decide which parts you want to use for training and which for testing, for example by doing a 80% / 20% split. It is recommended to use the **average test trace** across repetitions for testing. On the contrary, during training, it can be beneficial to introduce some noise and it is recommended use the single repeats (this will also lead to having more training data).\n",
    "\n",
    "If your data has no clear trial/repetition structure, and you only have 1 repeat per stimulus, you can similarly arbitrarly decide how to split your data, and how much to leave for testing. What you can expect in this case, however, is to have lower test performance compared to what you would get if your test responses were actually collected across multiple trials. The reason for this is simply that having more trials averages out noise, which otherwise is treated as ground-truth signal when computing test performance."
   ]
  },
  {
   "cell_type": "markdown",
   "metadata": {},
   "source": [
    "---"
   ]
  },
  {
   "cell_type": "markdown",
   "metadata": {},
   "source": [
    "# Dataloading"
   ]
  },
  {
   "cell_type": "markdown",
   "metadata": {},
   "source": [
    "We are now ready to initialise a dataloader with the stimuli and responses we extracted. Note that dataloader functions within `openretina` assume that you input a **dictionary** of stimuli and responses, where keys are session names and values are instances of `ResponsesTrainTestSplit` and `MoviesTrainTestSplit` classes we just created. \n",
    "\n",
    "We make this assumption to accommodate multiple experimental sessions for training, which is the usual case. \n",
    "If you indeed have data from multiple sessions, you have two options moving forward.\n",
    "\n",
    "1. Manually repeat what we have done above for all sessions\n",
    "2. **Recommended**: code up your personal *data_io* functions / modules, one for the stimuli and one for the responses. The output of these functions should be two dictionaries that share the keys (i.e. the session names), and have as values the different `ResponsesTrainTestSplit` and `MoviesTrainTestSplit` objects. If you take this route, you can insert such functions inside `openretina.data_io.your_dataset_name` and if you feel like sharing, submit a PR to us such that we can include your dataset in the repository! To see a worked example, check out how we coded up the functions to do so for the current dataset at `openretina.data_io.maheswaranathan_2023`.\n"
   ]
  },
  {
   "cell_type": "markdown",
   "metadata": {},
   "source": [
    "To keep things simple, here we simply initialise one-item dictionaries for the stimuli and responses we just extracted."
   ]
  },
  {
   "cell_type": "code",
   "execution_count": null,
   "metadata": {},
   "outputs": [],
   "source": [
    "stimuli = {\"15-10-07\": single_stimulus}\n",
    "\n",
    "responses = {\"15-10-07\": single_response}"
   ]
  },
  {
   "cell_type": "markdown",
   "metadata": {},
   "source": [
    "We are now ready to feed our matching dictionaries of stimuli and responses to a dataloader."
   ]
  },
  {
   "cell_type": "code",
   "execution_count": null,
   "metadata": {},
   "outputs": [],
   "source": [
    "dataloaders = multiple_movies_dataloaders(neuron_data_dictionary=responses, movies_dictionary=stimuli)"
   ]
  },
  {
   "cell_type": "code",
   "execution_count": null,
   "metadata": {},
   "outputs": [],
   "source": [
    "stimuli[\"15-10-07\"].train.shape"
   ]
  },
  {
   "cell_type": "code",
   "execution_count": null,
   "metadata": {},
   "outputs": [],
   "source": [
    "pp.pprint(dataloaders)"
   ]
  },
  {
   "cell_type": "markdown",
   "metadata": {},
   "source": [
    "# Initialising a simple model"
   ]
  },
  {
   "cell_type": "markdown",
   "metadata": {},
   "source": [
    "Digital twin models (as are ML models in general) are very much dependent on the data they are trained and evaluated on, even in model architecture. Practically:\n",
    "\n",
    "- The shape of the input stimulus will influence the shape of the convolutional kernels, and is therefore a parameter at model creation\n",
    "- The number of sessions and the neurons in each session will, in turn, influence the structure and number of parameters in the readout networks, and are also parameters at model creation.\n",
    "\n",
    "To get this information from the data and pass it to the model and store it, `openretina` has an utility function, `compute_data_info`, which takes as arguments the same two dictionaries that are fed to the dataloader function."
   ]
  },
  {
   "cell_type": "code",
   "execution_count": null,
   "metadata": {},
   "outputs": [],
   "source": [
    "data_info = compute_data_info(neuron_data_dictionary=responses, movies_dictionary=stimuli)\n",
    "\n",
    "# Display the data info\n",
    "pp.pprint(data_info)"
   ]
  },
  {
   "cell_type": "markdown",
   "metadata": {},
   "source": [
    "Now we can initialise a model:"
   ]
  },
  {
   "cell_type": "code",
   "execution_count": null,
   "metadata": {},
   "outputs": [],
   "source": [
    "model = CoreReadout(\n",
    "    in_shape=(1, 100, 50, 50),  # Note that data_info does not include time, we add a dummy time dimension here.\n",
    "    hidden_channels=[32, 64],\n",
    "    temporal_kernel_sizes=[3, 3],\n",
    "    spatial_kernel_sizes=[7, 7],\n",
    "    n_neurons_dict=data_info[\"n_neurons_dict\"],\n",
    ")"
   ]
  },
  {
   "cell_type": "markdown",
   "metadata": {},
   "source": [
    "# Training"
   ]
  },
  {
   "cell_type": "markdown",
   "metadata": {},
   "source": [
    "The last step before initiating training is now to wrap the training, validation and testing dataloaders (which are, in fact, dictionaries of dataloaders) into a `Cycler` object, which is an utility that will go through the data for each session. \n",
    "\n",
    "(Note that we still need to do this in our one-session running example, because `dataloaders[\"train\"]`, `dataloaders[\"validation\"]` and `dataloaders[\"test\"]` will still be dictionaries, in this case of only one item. Feel free to inspect a bit more the `dataloaders` dictionary we created to make sense of this.)"
   ]
  },
  {
   "cell_type": "code",
   "execution_count": null,
   "metadata": {},
   "outputs": [],
   "source": [
    "train_loader = LongCycler(dataloaders[\"train\"])\n",
    "val_loader = ShortCycler(dataloaders[\"validation\"])\n",
    "test_loader = ShortCycler(dataloaders[\"test\"])"
   ]
  },
  {
   "cell_type": "markdown",
   "metadata": {},
   "source": [
    "Here we will just check whether the trainer works. "
   ]
  },
  {
   "cell_type": "code",
   "execution_count": null,
   "metadata": {},
   "outputs": [],
   "source": [
    "trainer = lightning.Trainer(fast_dev_run=True)\n",
    "\n",
    "trainer.fit(model, train_dataloaders=train_loader, val_dataloaders=val_loader)"
   ]
  },
  {
   "cell_type": "markdown",
   "metadata": {},
   "source": [
    "It is recommended to set up training using a training script, either a custom one or using our unified interface. More on that below"
   ]
  },
  {
   "cell_type": "markdown",
   "metadata": {},
   "source": [
    "# Using new data with our unified training script"
   ]
  },
  {
   "cell_type": "markdown",
   "metadata": {},
   "source": [
    "`openretina` comes with a few command line scripts, among which `openretina train`. This calls our training script, which uses `hydra` for config management.\n",
    "\n",
    "A few things are needed to run training on a completely new dataset using our training script:\n",
    "\n",
    "1. Creating data_io and dataloading functions for the new dataset, and placing them in the `openretina/data_io` submodule. Earlier parts of this notebook dealt with this.\n",
    "2. Creating data_io and dataloader configs for the new dataset, and placing them in the appropriate folders in `configs`.\n",
    "3. Creating an \"outer\" config, to place as a direct children in the `configs` folder.\n",
    "\n",
    "Let's go through these step by step."
   ]
  },
  {
   "cell_type": "markdown",
   "metadata": {},
   "source": [
    "### 1. Creating a custom sub-module for the new dataset."
   ]
  },
  {
   "cell_type": "markdown",
   "metadata": {},
   "source": [
    "Doing something similar to what we did in this notebook, you would need to code up functions for the stimuli and for the responses that create two dictionaries that share the keys (i.e. the session names), and have as values `ResponsesTrainTestSplit` and `MoviesTrainTestSplit` objects. \n",
    "\n",
    "Extending the example in this notebook, we already provide such function for the `maheswaranathan_2023` dataset under `openretina.data_io.maheswaranathan_2023`."
   ]
  },
  {
   "cell_type": "markdown",
   "metadata": {},
   "source": [
    "### 2. Creating config files for data_io and dataloading"
   ]
  },
  {
   "cell_type": "markdown",
   "metadata": {},
   "source": [
    "Once such dataloading functions are in place, we need to make sure they are used correctly in the training script.\n",
    "This is how dataloading happens in the training script:\n",
    "\n",
    "```{python}\n",
    "movies_dict = hydra.utils.call(cfg.data_io.stimuli)\n",
    "neuron_data_dict = hydra.utils.call(cfg.data_io.responses)\n",
    "\n",
    "dataloaders = hydra.utils.instantiate(\n",
    "    cfg.dataloader,\n",
    "    neuron_data_dictionary=neuron_data_dict,\n",
    "    movies_dictionary=movies_dict,\n",
    ")\n",
    "```\n",
    "\n",
    "Let's break this down in the case for the stimuli.\n",
    "\n",
    "`hydra.utils.call` is calling a function which is found in the config at `data_io.stimuli`. \n",
    "In the main configuration files folder (called `configs`), we have different subfolders for different possibilities of configuration options. In the `data_io` folder we have different `YAML` files dealing with the data_io functions. There, we created a file called `maheswaranathan_2023.yaml` which looks like this:\n",
    "\n",
    "```{yaml}\n",
    "stimuli:\n",
    "  _target_: openretina.data_io.maheswaranathan_2023.stimuli.load_all_stimuli\n",
    "  _convert_: object\n",
    "  base_data_path: ${data.data_dir}\n",
    "  stim_type: \"naturalscene\"\n",
    "  normalize_stimuli: true\n",
    "\n",
    "\n",
    "responses:\n",
    "  _target_: openretina.data_io.maheswaranathan_2023.responses.load_all_responses\n",
    "  _convert_: object\n",
    "  base_data_path: ${data.data_dir}\n",
    "  stim_type: \"naturalscene\"\n",
    "  response_type: \"firing_rate_20ms\"\n",
    "  fr_normalization: 1.0\n",
    "```\n",
    "\n",
    "When we call hydra.utils.call(cfg.data_io.stimuli), Hydra looks up the stimuli key in our configuration and finds that it specifies a function to call:\n",
    "- `_target_`: Specifies the fully qualified function path that should be called, in this case, `openretina.data_io.maheswaranathan_2023.stimuli.load_all_stimuli`.\n",
    "- `_convert_`: Ensures that the output of the function is returned as an object rather than a dictionary.\n",
    "- The rest are arguments specific to the function that we coded up.\n",
    "\n",
    "Importantly then, when adding the configuration for a new dataset, the user should specify in a a new config file under `data_io` which function should be called and with which parameters such that they will return the dictionary of keys to `ResponsesTrainTestSplit` and `MoviesTrainTestSplit` objects.\n",
    "\n",
    "The same holds for dataloading.\n"
   ]
  },
  {
   "cell_type": "markdown",
   "metadata": {},
   "source": [
    "### 3. Creating an \"outer\" config."
   ]
  },
  {
   "cell_type": "markdown",
   "metadata": {},
   "source": [
    "Once `data_io` functions are coded up, and `data_io` configs are created, these will need to be referenced in an \"outer\" config file which orchestrates the run. A template is present under `configs/template_outer_config.yaml`.\n",
    "\n",
    "Here is how the template looks like:\n",
    "```{yaml}\n",
    "\n",
    "defaults:\n",
    "  - data_io: ??? # For new data, create data_io config and put its name here\n",
    "  - dataloader: ??? # For new data, create dataloader config and put its name here\n",
    "  - model: base_core_readout\n",
    "  - training_callbacks:\n",
    "    - early_stopping\n",
    "    - lr_monitor\n",
    "    - model_checkpoint\n",
    "  - logger:\n",
    "    - tensorboard\n",
    "    - csv\n",
    "  - trainer: default_deterministic\n",
    "  - hydra: default\n",
    "  - _self_ # values in this config will overwrite the defaults\n",
    "\n",
    "exp_name: example_experiment_new_data\n",
    "seed: 42\n",
    "check_stimuli_responses_match: false\n",
    "\n",
    "paths:\n",
    "  cache_dir: ${oc.env:OPENRETINA_CACHE_DIRECTORY} # Remote files are downloaded to this location\n",
    "  # If data_dir is a local path, data will be read from there. If a remote link, the target will be downloaded to cache_dir.\n",
    "  data_dir: ??? # Choose the location of the data. Should be used in data_io functions.\n",
    "  log_dir: \".\" # Used as parent for output_dir. Will store train logs.\n",
    "  output_dir: ${hydra:runtime.output_dir} # Modify in the \"hydra/default.yaml\" config\n",
    "\n",
    "# Overwrite model defaults with specifics for the current data input format\n",
    "model:\n",
    "  in_shape: ???\n",
    "  hidden_channels: ???\n",
    "  spatial_kernel_sizes: ??? \n",
    "  # Can over-ride further model defaults here.\n",
    "```\n",
    "\n",
    "#### Breaking down the template\n",
    "\n",
    "##### 1. Defaults section:\n",
    "- Hydra uses the defaults section to compose configurations from different files.\n",
    "- Each line here references a specific configuration file, stored in subdirectories within configs/.\n",
    "- For example, data_io: ??? means that a specific data_io config must be created and provided (e.g., maheswaranathan_2023).\n",
    "- Similarly, dataloader: ??? ensures that a dataloader configuration is selected.\n",
    "- _self_ ensures that values defined later in this file override the defaults.\n",
    "\n",
    "##### 2. Run specific variables\n",
    "- exp_name: The experiment name, which helps organize logs and outputs.\n",
    "- seed: A fixed seed for reproducibility.\n",
    "- check_stimuli_responses_match: A debugging flag to ensure that stimuli and responses are aligned correctly.\n",
    "\n",
    "##### 3. File paths\n",
    "- cache_dir: The base directory for downloads, if any need to happen.\n",
    "- data_dir: The location of the dataset, which can be referenced in data_io functions using `${paths.data_dir}`. If `${paths.data_dir}` is a remote path, its contents will be downloaded to cache_dir, and the downloaded files path will be used in loading the data.\n",
    "- log_dir: Parent folder for the logs, which is used by output_dir.\n",
    "- output_dir: Where logs, model checkpoints, and results will be saved. Uses logs dir as the parent, and sub-folder structure is set by hydra.\n",
    "\n",
    "##### 4. Model specific overrides\n",
    "This section defines the input shape and architecture details, overriding the default model configuration if needed.\n",
    "- ``in_shape``, ``hidden_channels``, and ``spatial_kernel_sizes`` are left as placeholders (???), meaning they should be specified based on the dataset used.\n",
    "\n",
    "---\n",
    "\n",
    "\n",
    "#### Filling in the Configuration for `maheswaranathan_2023`\n",
    "Now, let’s see how this template is filled in for an actual experiment using `maheswaranathan_2023`:\n",
    "\n",
    "```{yaml}\n",
    "defaults:\n",
    "  - data_io: maheswaranathan_2023\n",
    "  - dataloader: maheswaranathan_2023\n",
    "  - model: base_core_readout\n",
    "  - training_callbacks:\n",
    "    - early_stopping\n",
    "    - lr_monitor\n",
    "    - model_checkpoint\n",
    "  - logger:\n",
    "    - tensorboard\n",
    "    - csv\n",
    "  - trainer: default_deterministic\n",
    "  - hydra: default\n",
    "  - _self_\n",
    "```\n",
    "\n",
    "Instead of ``???,`` we now explicitly specify ``maheswaranathan_2023`` for both ``data_io`` and ``dataloader``.\n",
    "The remaining configuration choices (e.g., logging, training callbacks, trainer) stay the same as the template, but could also be modified further. We provide different options in the respective folders.\n",
    "\n",
    "Continuing:\n",
    "```{yaml}\n",
    "exp_name: core_readout_maheswaranathan\n",
    "seed: 42\n",
    "check_stimuli_responses_match: false\n",
    "\n",
    "paths:\n",
    "  cache_dir: null # Assume we already downloaded and unzipped manually the data\n",
    "  data_dir: ${oc.env:HOME}/baccus_data/neural_code_data/ganglion_cell_data/ # Say we downloaded it in home\n",
    "  log_dir: \".\" # Save logs in the current directory\n",
    "  output_dir: ${hydra:runtime.output_dir} # Keep hydra default for sub-folders, which we set in configs/hydra/default.yaml\n",
    "\n",
    "model:\n",
    "  in_shape: [1, 100, 50, 50]\n",
    "  hidden_channels: [16, 32]\n",
    "  spatial_kernel_sizes: [15, 11]\n",
    "```\n",
    "- The experiment is now named \"core_readout_maheswaranathan\", which will be used in logs and outputs.\n",
    "- The dataset location is explicitly set to \"baccus_data/neural_code_data/ganglion_cell_data/\", where ``cache_dir`` should still be defined by the user.\n",
    "- The model section is defined, containing a few over-rides of the defaults for `base_core_readout`:\n",
    "  - ``in_shape: [1, 100, 50, 50]`` represents the input dimensions for the dataset.\n",
    "  - ``hidden_channels: [16, 32]`` defines the number of channels in each convolutional layer.\n",
    "  - ``spatial_kernel_sizes: [15, 11]`` specifies the spatial kernel sizes.\n",
    "\n",
    "---\n",
    "\n",
    "Once an outer config is specified, running training with the specified options is done via the command line with:\n",
    "\n",
    "```{bash}\n",
    "openretina train --config-name \"maheswaranathan_2023_core_readout\"\n",
    "```\n",
    "\n",
    "Where you need to change `\"maheswaranathan_2023_core_readout\"` with the name of your outer `YAML` config."
   ]
  },
  {
   "cell_type": "markdown",
   "metadata": {},
   "source": [
    "---"
   ]
  },
  {
   "cell_type": "markdown",
   "metadata": {},
   "source": [
    "# Conclusion"
   ]
  },
  {
   "cell_type": "markdown",
   "metadata": {},
   "source": [
    "In this tutorial, we walked through the process of integrating new dataset into `openretina` and getting started with training on it. While setting up a new dataset can be challenging, taking a structured approach makes it much more manageable, despite the initial learning curve. If you run into issues, don’t hesitate to reach out and explore further the Hydra and OpenRetina documentations for more details."
   ]
  }
 ],
 "metadata": {
  "kernelspec": {
   "display_name": "open_retina",
   "language": "python",
   "name": "python3"
  },
  "language_info": {
   "codemirror_mode": {
    "name": "ipython",
    "version": 3
   },
   "file_extension": ".py",
   "mimetype": "text/x-python",
   "name": "python",
   "nbconvert_exporter": "python",
   "pygments_lexer": "ipython3",
   "version": "3.13.2"
  }
 },
 "nbformat": 4,
 "nbformat_minor": 4
=======
    "cells": [
        {
            "cell_type": "markdown",
            "metadata": {},
            "source": [
                "In this notebook we are going to explain how to use a new dataset with `openretina`.\n",
                "\n",
                "For this example, we are going to use data from Maheswaranathan et al. (2023): [Interpreting the retinal neural code for natural scenes: From computations to neurons](https://doi.org/10.1016/j.neuron.2023.06.007) .\n",
                "\n",
                "Along the way, we are also going to address some questions that can arise regarding the process for your own data. "
            ]
        },
        {
            "cell_type": "code",
            "execution_count": null,
            "metadata": {},
            "outputs": [],
            "source": [
                "import logging\n",
                "import os\n",
                "\n",
                "import lightning\n",
                "\n",
                "from openretina.data_io.base import MoviesTrainTestSplit, ResponsesTrainTestSplit, compute_data_info\n",
                "from openretina.data_io.base_dataloader import multiple_movies_dataloaders\n",
                "from openretina.data_io.cyclers import LongCycler, ShortCycler\n",
                "from openretina.models.core_readout import ExampleCoreReadout\n",
                "from openretina.utils.file_utils import get_cache_directory, get_local_file_path\n",
                "from openretina.utils.h5_handling import load_dataset_from_h5, load_h5_into_dict\n",
                "from openretina.utils.misc import CustomPrettyPrinter\n",
                "\n",
                "logging.basicConfig(\n",
                "    level=logging.INFO, format=\"%(asctime)s - %(levelname)s - %(message)s\"\n",
                ")  # to display logs in jupyter notebooks\n",
                "\n",
                "%load_ext autoreload\n",
                "%autoreload 2\n",
                "%matplotlib inline\n",
                "%config InlineBackend.figure_format = 'retina'\n",
                "\n",
                "pp = CustomPrettyPrinter(indent=4, max_lines=40)"
            ]
        },
        {
            "cell_type": "markdown",
            "metadata": {},
            "source": [
                "First, let's set the cache directory for the data and models."
            ]
        },
        {
            "cell_type": "code",
            "execution_count": null,
            "metadata": {},
            "outputs": [],
            "source": [
                "# The default directory for downloads will be ~/openretina_cache\n",
                "# To change this, uncomment the following line and change its path\n",
                "# os.environ[\"OPENRETINA_CACHE_DIRECTORY\"] = \"/Data/\"\n",
                "\n",
                "# You can then check if that directory has been correctly set by running:\n",
                "get_cache_directory()"
            ]
        },
        {
            "cell_type": "markdown",
            "metadata": {},
            "source": [
                "Let's now download the data from HuggingFace."
            ]
        },
        {
            "cell_type": "code",
            "execution_count": null,
            "metadata": {},
            "outputs": [],
            "source": [
                "data_path = get_local_file_path(\n",
                "    \"https://huggingface.co/datasets/open-retina/open-retina/blob/main/baccus_lab/maheswaranathan_2023/neural_code_data.zip\"\n",
                ")"
            ]
        },
        {
            "cell_type": "markdown",
            "metadata": {},
            "source": [
                "Now let's inspect the structure of this dataset"
            ]
        },
        {
            "cell_type": "code",
            "execution_count": null,
            "metadata": {},
            "outputs": [],
            "source": [
                "!ls $data_path/ganglion_cell_data"
            ]
        },
        {
            "cell_type": "markdown",
            "metadata": {},
            "source": [
                "We can see that the ganglion cell data is structured by sessions. We are going to pick session `15-10-07` to use throughout the examples in this notebook."
            ]
        },
        {
            "cell_type": "code",
            "execution_count": null,
            "metadata": {},
            "outputs": [],
            "source": [
                "!ls $data_path/ganglion_cell_data/15-10-07"
            ]
        },
        {
            "cell_type": "markdown",
            "metadata": {},
            "source": [
                "Inside each session we have files for two different type of stimuli.\n",
                "\n",
                "Let's load the file dealing with whitenoise and inspect it."
            ]
        },
        {
            "cell_type": "code",
            "execution_count": null,
            "metadata": {},
            "outputs": [],
            "source": [
                "whitenoise_file = load_h5_into_dict(os.path.join(data_path, \"ganglion_cell_data\", \"15-10-07\", \"whitenoise.h5\"))\n",
                "\n",
                "pp.pprint(whitenoise_file)"
            ]
        },
        {
            "cell_type": "markdown",
            "metadata": {},
            "source": [
                "We can see that at the first level of the `.h5` hierarchy the data is split into `train`, `test` and `spikes`. \n",
                "\n",
                "`spikes` will contain the spike times for each neuron, which we can ignore. \n",
                "\n",
                "`train` and `test` are structured similarly: they both contain numpy arrays for the stimulus, time (mapping to the spike indices in `spikes`) and the response. The latter is saved with different binnings (by choosing a different bin width in time, there are more ways to group a sequence of spike times into a firing rate representation). \n",
                "\n",
                "We can see that the stimulus and the response arrays share the time dimensions. These are the data we are interested in for model fitting."
            ]
        },
        {
            "cell_type": "markdown",
            "metadata": {},
            "source": [
                "---"
            ]
        },
        {
            "cell_type": "markdown",
            "metadata": {},
            "source": [
                "Now let's see how we can load this to use with `openretina`. "
            ]
        },
        {
            "cell_type": "markdown",
            "metadata": {},
            "source": [
                "# Loading data\n",
                "\n",
                "What we need is the matching stimulus and response pairs for training and testing. We will then need to feed them inside the two classes that handle their data, respectively `ResponsesTrainTestSplit` and `MoviesTrainTestSplit`.\n",
                "\n",
                "Let's briefly print the classes help information, so we can see which arguments they expect:\n"
            ]
        },
        {
            "cell_type": "code",
            "execution_count": null,
            "metadata": {},
            "outputs": [],
            "source": [
                "MoviesTrainTestSplit?"
            ]
        },
        {
            "cell_type": "code",
            "execution_count": null,
            "metadata": {},
            "outputs": [],
            "source": [
                "ResponsesTrainTestSplit?"
            ]
        },
        {
            "cell_type": "markdown",
            "metadata": {},
            "source": [
                "Let's now start importing the data that we will feed into these classes:"
            ]
        },
        {
            "cell_type": "code",
            "execution_count": null,
            "metadata": {},
            "outputs": [],
            "source": [
                "test_stimulus = load_dataset_from_h5(\n",
                "    os.path.join(data_path, \"ganglion_cell_data\", \"15-10-07\", \"whitenoise.h5\"), \"test/stimulus\"\n",
                ")\n",
                "test_response = load_dataset_from_h5(\n",
                "    os.path.join(data_path, \"ganglion_cell_data\", \"15-10-07\", \"whitenoise.h5\"), \"test/response/firing_rate_20ms\"\n",
                ")\n",
                "\n",
                "train_stimulus = load_dataset_from_h5(\n",
                "    os.path.join(data_path, \"ganglion_cell_data\", \"15-10-07\", \"whitenoise.h5\"), \"train/stimulus\"\n",
                ")\n",
                "train_response = load_dataset_from_h5(\n",
                "    os.path.join(data_path, \"ganglion_cell_data\", \"15-10-07\", \"whitenoise.h5\"), \"train/response/firing_rate_20ms\"\n",
                ")\n",
                "\n",
                "print(f\"Train stimulus shape: {train_stimulus.shape}\")\n",
                "print(f\"Train response shape: {train_response.shape}\")\n",
                "\n",
                "print(f\"Test stimulus shape: {test_stimulus.shape}\")\n",
                "print(f\"Test response shape: {test_response.shape}\")"
            ]
        },
        {
            "cell_type": "markdown",
            "metadata": {},
            "source": [
                "Looking at the shapes of the arrays we just imported, we need to make some small adjustments to match the assumptions that the classes within `openretina` make. \n",
                "\n",
                "- The stimulus needs to be 4-dimensional, with shape `color_channels x time x height x width`: in this case the channel dimension is missing.\n",
                "- The responses need to have shape `n_neurons x time`: this is already the case here.\n",
                "- The stimuli and responses time dimension should match exactly: in this case the test response seems to have one extra time bin, which we are simply going to cut in this case.\n",
                "\n",
                "Let's do all of this here:"
            ]
        },
        {
            "cell_type": "code",
            "execution_count": null,
            "metadata": {},
            "outputs": [],
            "source": [
                "test_stimulus = test_stimulus[None, ...]\n",
                "train_stimulus = train_stimulus[None, ...]\n",
                "\n",
                "test_response = test_response[:, :-1]\n",
                "\n",
                "print(f\"Train stimulus shape: {train_stimulus.shape}\")\n",
                "print(f\"Train response shape: {train_response.shape}\")\n",
                "\n",
                "print(f\"Test stimulus shape: {test_stimulus.shape}\")\n",
                "print(f\"Test response shape: {test_response.shape}\")"
            ]
        },
        {
            "cell_type": "markdown",
            "metadata": {},
            "source": [
                "Before finally initialising our target functions, we should normalise the stimuli (and optionally the responses). This is mostly done to stabilise training, as too wide of an input data range can lead to exploding gradients."
            ]
        },
        {
            "cell_type": "code",
            "execution_count": null,
            "metadata": {},
            "outputs": [],
            "source": [
                "train_stim_mean = train_stimulus.mean()\n",
                "train_stim_std = train_stimulus.std()\n",
                "\n",
                "norm_train_stimulus = (train_stimulus - train_stim_mean) / train_stim_std\n",
                "norm_test_stimulus = (test_stimulus - train_stim_mean) / train_stim_std"
            ]
        },
        {
            "cell_type": "markdown",
            "metadata": {},
            "source": [
                "Finally, we can initialise the classes"
            ]
        },
        {
            "cell_type": "code",
            "execution_count": null,
            "metadata": {},
            "outputs": [],
            "source": [
                "single_stimulus = MoviesTrainTestSplit(\n",
                "    train=norm_train_stimulus,\n",
                "    test=norm_test_stimulus,\n",
                "    stim_id=\"whitenoise\",\n",
                "    norm_mean=train_stim_mean,\n",
                "    norm_std=train_stim_std,\n",
                ")\n",
                "\n",
                "single_response = ResponsesTrainTestSplit(\n",
                "    train=train_response,\n",
                "    test=test_response,\n",
                "    stim_id=\"whitenoise\",\n",
                ")"
            ]
        },
        {
            "cell_type": "markdown",
            "metadata": {},
            "source": [
                "### Q: How to do this step with your data?\n",
                "\n",
                "What matters for how the pipeline is configured within `openretina` is that you can import your data in a way that stimuli and responses for each session have the same sampling frequency, and that you can then end up with two numpy arrays, one for the stimuli and one for the responses, at the same sampling rate (i.e. having the exact same length in the time dimension).\n",
                "\n",
                "This might require some resampling if it is not the case already, and the workflow will vary depending on how your data is exported. This decision and implementation are the responsibility of the user.\n",
                "\n",
                "### Q: What if I do not have a train and a test split in my data?\n",
                "\n",
                "The train/test split is completely arbitrary, but it is sometimes a direct consequence of certain experimental design choices. For example, test stimuli usually have been repeated multiple times, so that an average response can be computed, along with different estimates of SNR or response reliability. Training stimuli on the other hand tend to have a lower number of repeats, often only 1.\n",
                "\n",
                "If all your stimuli have multiple repeats by design and no clear train/test separation, you can then decide which parts you want to use for training and which for testing, for example by doing a 80% / 20% split. It is recommended to use the **average test trace** across repetitions for testing. On the contrary, during training, it can be beneficial to introduce some noise and it is recommended use the single repeats (this will also lead to having more training data).\n",
                "\n",
                "If your data has no clear trial/repetition structure, and you only have 1 repeat per stimulus, you can similarly arbitrarly decide how to split your data, and how much to leave for testing. What you can expect in this case, however, is to have lower test performance compared to what you would get if your test responses were actually collected across multiple trials. The reason for this is simply that having more trials averages out noise, which otherwise is treated as ground-truth signal when computing test performance."
            ]
        },
        {
            "cell_type": "markdown",
            "metadata": {},
            "source": [
                "---"
            ]
        },
        {
            "cell_type": "markdown",
            "metadata": {},
            "source": [
                "# Dataloading"
            ]
        },
        {
            "cell_type": "markdown",
            "metadata": {},
            "source": [
                "We are now ready to initialise a dataloader with the stimuli and responses we extracted. Note that dataloader functions within `openretina` assume that you input a **dictionary** of stimuli and responses, where keys are session names and values are instances of `ResponsesTrainTestSplit` and `MoviesTrainTestSplit` classes we just created. \n",
                "\n",
                "We make this assumption to accommodate multiple experimental sessions for training, which is the usual case. \n",
                "If you indeed have data from multiple sessions, you have two options moving forward.\n",
                "\n",
                "1. Manually repeat what we have done above for all sessions\n",
                "2. **Recommended**: code up your personal *data_io* functions / modules, one for the stimuli and one for the responses. The output of these functions should be two dictionaries that share the keys (i.e. the session names), and have as values the different `ResponsesTrainTestSplit` and `MoviesTrainTestSplit` objects. If you take this route, you can insert such functions inside `openretina.data_io.your_dataset_name` and if you feel like sharing, submit a PR to us such that we can include your dataset in the repository! To see a worked example, check out how we coded up the functions to do so for the current dataset at `openretina.data_io.maheswaranathan_2023`.\n"
            ]
        },
        {
            "cell_type": "markdown",
            "metadata": {},
            "source": [
                "To keep things simple, here we simply initialise one-item dictionaries for the stimuli and responses we just extracted."
            ]
        },
        {
            "cell_type": "code",
            "execution_count": null,
            "metadata": {},
            "outputs": [],
            "source": [
                "stimuli = {\"15-10-07\": single_stimulus}\n",
                "\n",
                "responses = {\"15-10-07\": single_response}"
            ]
        },
        {
            "cell_type": "markdown",
            "metadata": {},
            "source": [
                "We are now ready to feed our matching dictionaries of stimuli and responses to a dataloader."
            ]
        },
        {
            "cell_type": "code",
            "execution_count": null,
            "metadata": {},
            "outputs": [],
            "source": [
                "dataloaders = multiple_movies_dataloaders(neuron_data_dictionary=responses, movies_dictionary=stimuli)"
            ]
        },
        {
            "cell_type": "code",
            "execution_count": null,
            "metadata": {},
            "outputs": [],
            "source": [
                "stimuli['15-10-07'].train.shape"
            ]
        },
        {
            "cell_type": "code",
            "execution_count": null,
            "metadata": {},
            "outputs": [],
            "source": [
                "pp.pprint(dataloaders)"
            ]
        },
        {
            "cell_type": "markdown",
            "metadata": {},
            "source": [
                "# Initialising a simple model"
            ]
        },
        {
            "cell_type": "markdown",
            "metadata": {},
            "source": [
                "Digital twin models (as are ML models in general) are very much dependent on the data they are trained and evaluated on, even in model architecture. Practically:\n",
                "\n",
                "- The shape of the input stimulus will influence the shape of the convolutional kernels, and is therefore a parameter at model creation\n",
                "- The number of sessions and the neurons in each session will, in turn, influence the structure and number of parameters in the readout networks, and are also parameters at model creation.\n",
                "\n",
                "To get this information from the data and pass it to the model and store it, `openretina` has an utility function, `compute_data_info`, which takes as arguments the same two dictionaries that are fed to the dataloader function."
            ]
        },
        {
            "cell_type": "code",
            "execution_count": null,
            "metadata": {},
            "outputs": [],
            "source": [
                "data_info = compute_data_info(neuron_data_dictionary=responses, movies_dictionary=stimuli)\n",
                "\n",
                "# Display the data info\n",
                "pp.pprint(data_info)"
            ]
        },
        {
            "cell_type": "markdown",
            "metadata": {},
            "source": [
                "Now we can initialise a model:"
            ]
        },
        {
            "cell_type": "code",
            "execution_count": null,
            "metadata": {},
            "outputs": [],
            "source": [
                "model = ExampleCoreReadout(\n",
                "    in_shape=(1, 100, 50, 50),  # Note that data_info does not include time, we add a dummy time dimension here.\n",
                "    hidden_channels=[32, 64],\n",
                "    temporal_kernel_sizes=[3, 3],\n",
                "    spatial_kernel_sizes=[7, 7],\n",
                "    n_neurons_dict=data_info[\"n_neurons_dict\"],\n",
                ")"
            ]
        },
        {
            "cell_type": "markdown",
            "metadata": {},
            "source": [
                "# Training"
            ]
        },
        {
            "cell_type": "markdown",
            "metadata": {},
            "source": [
                "The last step before initiating training is now to wrap the training, validation and testing dataloaders (which are, in fact, dictionaries of dataloaders) into a `Cycler` object, which is an utility that will go through the data for each session. \n",
                "\n",
                "(Note that we still need to do this in our one-session running example, because `dataloaders[\"train\"]`, `dataloaders[\"validation\"]` and `dataloaders[\"test\"]` will still be dictionaries, in this case of only one item. Feel free to inspect a bit more the `dataloaders` dictionary we created to make sense of this.)"
            ]
        },
        {
            "cell_type": "code",
            "execution_count": null,
            "metadata": {},
            "outputs": [],
            "source": [
                "train_loader = LongCycler(dataloaders[\"train\"])\n",
                "val_loader = ShortCycler(dataloaders[\"validation\"])\n",
                "test_loader = ShortCycler(dataloaders[\"test\"])"
            ]
        },
        {
            "cell_type": "markdown",
            "metadata": {},
            "source": [
                "Here we will just check whether the trainer works. "
            ]
        },
        {
            "cell_type": "code",
            "execution_count": null,
            "metadata": {},
            "outputs": [],
            "source": [
                "trainer = lightning.Trainer(fast_dev_run=True)\n",
                "\n",
                "trainer.fit(model, train_dataloaders=train_loader, val_dataloaders=val_loader)"
            ]
        },
        {
            "cell_type": "markdown",
            "metadata": {},
            "source": [
                "It is recommended to set up training using a training script, either a custom one or using our unified interface. More on that below"
            ]
        },
        {
            "cell_type": "markdown",
            "metadata": {},
            "source": [
                "# Using new data with our unified training script"
            ]
        },
        {
            "cell_type": "markdown",
            "metadata": {},
            "source": [
                "`openretina` comes with a few command line scripts, among which `openretina train`. This calls our training script, which uses `hydra` for config management.\n",
                "\n",
                "A few things are needed to run training on a completely new dataset using our training script:\n",
                "\n",
                "1. Creating data_io and dataloading functions for the new dataset, and placing them in the `openretina/data_io` submodule. Earlier parts of this notebook dealt with this.\n",
                "2. Creating data_io and dataloader configs for the new dataset, and placing them in the appropriate folders in `configs`.\n",
                "3. Creating an \"outer\" config, to place as a direct children in the `configs` folder.\n",
                "\n",
                "Let's go through these step by step."
            ]
        },
        {
            "cell_type": "markdown",
            "metadata": {},
            "source": [
                "### 1. Creating a custom sub-module for the new dataset."
            ]
        },
        {
            "cell_type": "markdown",
            "metadata": {},
            "source": [
                "Doing something similar to what we did in this notebook, you would need to code up functions for the stimuli and for the responses that create two dictionaries that share the keys (i.e. the session names), and have as values `ResponsesTrainTestSplit` and `MoviesTrainTestSplit` objects. \n",
                "\n",
                "Extending the example in this notebook, we already provide such function for the `maheswaranathan_2023` dataset under `openretina.data_io.maheswaranathan_2023`."
            ]
        },
        {
            "cell_type": "markdown",
            "metadata": {},
            "source": [
                "### 2. Creating config files for data_io and dataloading"
            ]
        },
        {
            "cell_type": "markdown",
            "metadata": {},
            "source": [
                "Once such dataloading functions are in place, we need to make sure they are used correctly in the training script.\n",
                "This is how dataloading happens in the training script:\n",
                "\n",
                "```{python}\n",
                "movies_dict = hydra.utils.call(cfg.data_io.stimuli)\n",
                "neuron_data_dict = hydra.utils.call(cfg.data_io.responses)\n",
                "\n",
                "dataloaders = hydra.utils.instantiate(\n",
                "    cfg.dataloader,\n",
                "    neuron_data_dictionary=neuron_data_dict,\n",
                "    movies_dictionary=movies_dict,\n",
                ")\n",
                "```\n",
                "\n",
                "Let's break this down in the case for the stimuli.\n",
                "\n",
                "`hydra.utils.call` is calling a function which is found in the config at `data_io.stimuli`. \n",
                "In the main configuration files folder (called `configs`), we have different subfolders for different possibilities of configuration options. In the `data_io` folder we have different `YAML` files dealing with the data_io functions. There, we created a file called `maheswaranathan_2023.yaml` which looks like this:\n",
                "\n",
                "```{yaml}\n",
                "stimuli:\n",
                "  _target_: openretina.data_io.maheswaranathan_2023.stimuli.load_all_stimuli\n",
                "  _convert_: object\n",
                "  base_data_path: ${data.data_dir}\n",
                "  stim_type: \"naturalscene\"\n",
                "  normalize_stimuli: true\n",
                "\n",
                "\n",
                "responses:\n",
                "  _target_: openretina.data_io.maheswaranathan_2023.responses.load_all_responses\n",
                "  _convert_: object\n",
                "  base_data_path: ${data.data_dir}\n",
                "  stim_type: \"naturalscene\"\n",
                "  response_type: \"firing_rate_20ms\"\n",
                "  fr_normalization: 1.0\n",
                "```\n",
                "\n",
                "When we call hydra.utils.call(cfg.data_io.stimuli), Hydra looks up the stimuli key in our configuration and finds that it specifies a function to call:\n",
                "- `_target_`: Specifies the fully qualified function path that should be called, in this case, `openretina.data_io.maheswaranathan_2023.stimuli.load_all_stimuli`.\n",
                "- `_convert_`: Ensures that the output of the function is returned as an object rather than a dictionary.\n",
                "- The rest are arguments specific to the function that we coded up.\n",
                "\n",
                "Importantly then, when adding the configuration for a new dataset, the user should specify in a a new config file under `data_io` which function should be called and with which parameters such that they will return the dictionary of keys to `ResponsesTrainTestSplit` and `MoviesTrainTestSplit` objects.\n",
                "\n",
                "The same holds for dataloading.\n"
            ]
        },
        {
            "cell_type": "markdown",
            "metadata": {},
            "source": [
                "### 3. Creating an \"outer\" config."
            ]
        },
        {
            "cell_type": "markdown",
            "metadata": {},
            "source": [
                "Once `data_io` functions are coded up, and `data_io` configs are created, these will need to be referenced in an \"outer\" config file which orchestrates the run. A template is present under `configs/template_outer_config.yaml`.\n",
                "\n",
                "Here is how the template looks like:\n",
                "```{yaml}\n",
                "\n",
                "defaults:\n",
                "  - data_io: ??? # For new data, create data_io config and put its name here\n",
                "  - dataloader: ??? # For new data, create dataloader config and put its name here\n",
                "  - model: base_core_readout\n",
                "  - training_callbacks:\n",
                "    - early_stopping\n",
                "    - lr_monitor\n",
                "    - model_checkpoint\n",
                "  - logger:\n",
                "    - tensorboard\n",
                "    - csv\n",
                "  - trainer: default_deterministic\n",
                "  - hydra: default\n",
                "  - _self_ # values in this config will overwrite the defaults\n",
                "\n",
                "exp_name: example_experiment_new_data\n",
                "seed: 42\n",
                "check_stimuli_responses_match: false\n",
                "\n",
                "paths:\n",
                "  cache_dir: ${oc.env:OPENRETINA_CACHE_DIRECTORY} # Remote files are downloaded to this location\n",
                "  # If data_dir is a local path, data will be read from there. If a remote link, the target will be downloaded to cache_dir.\n",
                "  data_dir: ??? # Choose the location of the data. Should be used in data_io functions.\n",
                "  log_dir: \".\" # Used as parent for output_dir. Will store train logs.\n",
                "  output_dir: ${hydra:runtime.output_dir} # Modify in the \"hydra/default.yaml\" config\n",
                "\n",
                "# Overwrite model defaults with specifics for the current data input format\n",
                "model:\n",
                "  in_shape: ???\n",
                "  hidden_channels: ???\n",
                "  spatial_kernel_sizes: ??? \n",
                "  # Can over-ride further model defaults here.\n",
                "```\n",
                "\n",
                "#### Breaking down the template\n",
                "\n",
                "##### 1. Defaults section:\n",
                "- Hydra uses the defaults section to compose configurations from different files.\n",
                "- Each line here references a specific configuration file, stored in subdirectories within configs/.\n",
                "- For example, data_io: ??? means that a specific data_io config must be created and provided (e.g., maheswaranathan_2023).\n",
                "- Similarly, dataloader: ??? ensures that a dataloader configuration is selected.\n",
                "- _self_ ensures that values defined later in this file override the defaults.\n",
                "\n",
                "##### 2. Run specific variables\n",
                "- exp_name: The experiment name, which helps organize logs and outputs.\n",
                "- seed: A fixed seed for reproducibility.\n",
                "- check_stimuli_responses_match: A debugging flag to ensure that stimuli and responses are aligned correctly.\n",
                "\n",
                "##### 3. File paths\n",
                "- cache_dir: The base directory for downloads, if any need to happen.\n",
                "- data_dir: The location of the dataset, which can be referenced in data_io functions using `${paths.data_dir}`. If `${paths.data_dir}` is a remote path, its contents will be downloaded to cache_dir, and the downloaded files path will be used in loading the data.\n",
                "- log_dir: Parent folder for the logs, which is used by output_dir.\n",
                "- output_dir: Where logs, model checkpoints, and results will be saved. Uses logs dir as the parent, and sub-folder structure is set by hydra.\n",
                "\n",
                "##### 4. Model specific overrides\n",
                "This section defines the input shape and architecture details, overriding the default model configuration if needed.\n",
                "- ``in_shape``, ``hidden_channels``, and ``spatial_kernel_sizes`` are left as placeholders (???), meaning they should be specified based on the dataset used.\n",
                "\n",
                "---\n",
                "\n",
                "\n",
                "#### Filling in the Configuration for `maheswaranathan_2023`\n",
                "Now, let’s see how this template is filled in for an actual experiment using `maheswaranathan_2023`:\n",
                "\n",
                "```{yaml}\n",
                "defaults:\n",
                "  - data_io: maheswaranathan_2023\n",
                "  - dataloader: maheswaranathan_2023\n",
                "  - model: base_core_readout\n",
                "  - training_callbacks:\n",
                "    - early_stopping\n",
                "    - lr_monitor\n",
                "    - model_checkpoint\n",
                "  - logger:\n",
                "    - tensorboard\n",
                "    - csv\n",
                "  - trainer: default_deterministic\n",
                "  - hydra: default\n",
                "  - _self_\n",
                "```\n",
                "\n",
                "Instead of ``???,`` we now explicitly specify ``maheswaranathan_2023`` for both ``data_io`` and ``dataloader``.\n",
                "The remaining configuration choices (e.g., logging, training callbacks, trainer) stay the same as the template, but could also be modified further. We provide different options in the respective folders.\n",
                "\n",
                "Continuing:\n",
                "```{yaml}\n",
                "exp_name: core_readout_maheswaranathan\n",
                "seed: 42\n",
                "check_stimuli_responses_match: false\n",
                "\n",
                "paths:\n",
                "  cache_dir: null # Assume we already downloaded and unzipped manually the data\n",
                "  data_dir: ${oc.env:HOME}/baccus_data/neural_code_data/ganglion_cell_data/ # Say we downloaded it in home\n",
                "  log_dir: \".\" # Save logs in the current directory\n",
                "  output_dir: ${hydra:runtime.output_dir} # Keep hydra default for sub-folders, which we set in configs/hydra/default.yaml\n",
                "\n",
                "model:\n",
                "  in_shape: [1, 100, 50, 50]\n",
                "  hidden_channels: [16, 32]\n",
                "  spatial_kernel_sizes: [15, 11]\n",
                "```\n",
                "- The experiment is now named \"core_readout_maheswaranathan\", which will be used in logs and outputs.\n",
                "- The dataset location is explicitly set to \"baccus_data/neural_code_data/ganglion_cell_data/\", where ``cache_dir`` should still be defined by the user.\n",
                "- The model section is defined, containing a few over-rides of the defaults for `base_core_readout`:\n",
                "  - ``in_shape: [1, 100, 50, 50]`` represents the input dimensions for the dataset.\n",
                "  - ``hidden_channels: [16, 32]`` defines the number of channels in each convolutional layer.\n",
                "  - ``spatial_kernel_sizes: [15, 11]`` specifies the spatial kernel sizes.\n",
                "\n",
                "---\n",
                "\n",
                "Once an outer config is specified, running training with the specified options is done via the command line with:\n",
                "\n",
                "```{bash}\n",
                "openretina train --config-name \"maheswaranathan_2023_core_readout\"\n",
                "```\n",
                "\n",
                "Where you need to change `\"maheswaranathan_2023_core_readout\"` with the name of your outer `YAML` config."
            ]
        },
        {
            "cell_type": "markdown",
            "metadata": {},
            "source": [
                "---"
            ]
        },
        {
            "cell_type": "markdown",
            "metadata": {},
            "source": [
                "# Conclusion"
            ]
        },
        {
            "cell_type": "markdown",
            "metadata": {},
            "source": [
                "In this tutorial, we walked through the process of integrating new dataset into `openretina` and getting started with training on it. While setting up a new dataset can be challenging, taking a structured approach makes it much more manageable, despite the initial learning curve. If you run into issues, don’t hesitate to reach out and explore further the Hydra and OpenRetina documentations for more details."
            ]
        }
    ],
    "metadata": {
        "kernelspec": {
            "display_name": "open_retina",
            "language": "python",
            "name": "python3"
        },
        "language_info": {
            "codemirror_mode": {
                "name": "ipython",
                "version": 3
            },
            "file_extension": ".py",
            "mimetype": "text/x-python",
            "name": "python",
            "nbconvert_exporter": "python",
            "pygments_lexer": "ipython3",
            "version": "3.13.2"
        }
    },
    "nbformat": 4,
    "nbformat_minor": 4
>>>>>>> 393d01df
}<|MERGE_RESOLUTION|>--- conflicted
+++ resolved
@@ -1,786 +1,4 @@
 {
-<<<<<<< HEAD
- "cells": [
-  {
-   "cell_type": "markdown",
-   "metadata": {},
-   "source": [
-    "In this notebook we are going to explain how to use a new dataset with `openretina`.\n",
-    "\n",
-    "For this example, we are going to use data from Maheswaranathan et al. (2023): [Interpreting the retinal neural code for natural scenes: From computations to neurons](https://doi.org/10.1016/j.neuron.2023.06.007) .\n",
-    "\n",
-    "Along the way, we are also going to address some questions that can arise regarding the process for your own data. "
-   ]
-  },
-  {
-   "cell_type": "code",
-   "execution_count": null,
-   "metadata": {},
-   "outputs": [],
-   "source": [
-    "import logging\n",
-    "import os\n",
-    "\n",
-    "import lightning\n",
-    "\n",
-    "from openretina.data_io.base import MoviesTrainTestSplit, ResponsesTrainTestSplit, compute_data_info\n",
-    "from openretina.data_io.base_dataloader import multiple_movies_dataloaders\n",
-    "from openretina.data_io.cyclers import LongCycler, ShortCycler\n",
-    "from openretina.models.core_readout import CoreReadout\n",
-    "from openretina.utils.file_utils import get_cache_directory, get_local_file_path\n",
-    "from openretina.utils.h5_handling import load_dataset_from_h5, load_h5_into_dict\n",
-    "from openretina.utils.misc import CustomPrettyPrinter\n",
-    "\n",
-    "logging.basicConfig(\n",
-    "    level=logging.INFO, format=\"%(asctime)s - %(levelname)s - %(message)s\"\n",
-    ")  # to display logs in jupyter notebooks\n",
-    "\n",
-    "%load_ext autoreload\n",
-    "%autoreload 2\n",
-    "%matplotlib inline\n",
-    "%config InlineBackend.figure_format = 'retina'\n",
-    "\n",
-    "pp = CustomPrettyPrinter(indent=4, max_lines=40)"
-   ]
-  },
-  {
-   "cell_type": "markdown",
-   "metadata": {},
-   "source": [
-    "First, let's set the cache directory for the data and models."
-   ]
-  },
-  {
-   "cell_type": "code",
-   "execution_count": null,
-   "metadata": {},
-   "outputs": [],
-   "source": [
-    "# The default directory for downloads will be ~/openretina_cache\n",
-    "# To change this, uncomment the following line and change its path\n",
-    "# os.environ[\"OPENRETINA_CACHE_DIRECTORY\"] = \"/Data/\"\n",
-    "\n",
-    "# You can then check if that directory has been correctly set by running:\n",
-    "get_cache_directory()"
-   ]
-  },
-  {
-   "cell_type": "markdown",
-   "metadata": {},
-   "source": [
-    "Let's now download the data from HuggingFace."
-   ]
-  },
-  {
-   "cell_type": "code",
-   "execution_count": null,
-   "metadata": {},
-   "outputs": [],
-   "source": [
-    "data_path = get_local_file_path(\n",
-    "    \"https://huggingface.co/datasets/open-retina/open-retina/blob/main/baccus_lab/maheswaranathan_2023/neural_code_data.zip\"\n",
-    ")"
-   ]
-  },
-  {
-   "cell_type": "markdown",
-   "metadata": {},
-   "source": [
-    "Now let's inspect the structure of this dataset"
-   ]
-  },
-  {
-   "cell_type": "code",
-   "execution_count": null,
-   "metadata": {},
-   "outputs": [],
-   "source": [
-    "!ls $data_path/ganglion_cell_data"
-   ]
-  },
-  {
-   "cell_type": "markdown",
-   "metadata": {},
-   "source": [
-    "We can see that the ganglion cell data is structured by sessions. We are going to pick session `15-10-07` to use throughout the examples in this notebook."
-   ]
-  },
-  {
-   "cell_type": "code",
-   "execution_count": null,
-   "metadata": {},
-   "outputs": [],
-   "source": [
-    "!ls $data_path/ganglion_cell_data/15-10-07"
-   ]
-  },
-  {
-   "cell_type": "markdown",
-   "metadata": {},
-   "source": [
-    "Inside each session we have files for two different type of stimuli.\n",
-    "\n",
-    "Let's load the file dealing with whitenoise and inspect it."
-   ]
-  },
-  {
-   "cell_type": "code",
-   "execution_count": null,
-   "metadata": {},
-   "outputs": [],
-   "source": [
-    "whitenoise_file = load_h5_into_dict(os.path.join(data_path, \"ganglion_cell_data\", \"15-10-07\", \"whitenoise.h5\"))\n",
-    "\n",
-    "pp.pprint(whitenoise_file)"
-   ]
-  },
-  {
-   "cell_type": "markdown",
-   "metadata": {},
-   "source": [
-    "We can see that at the first level of the `.h5` hierarchy the data is split into `train`, `test` and `spikes`. \n",
-    "\n",
-    "`spikes` will contain the spike times for each neuron, which we can ignore. \n",
-    "\n",
-    "`train` and `test` are structured similarly: they both contain numpy arrays for the stimulus, time (mapping to the spike indices in `spikes`) and the response. The latter is saved with different binnings (by choosing a different bin width in time, there are more ways to group a sequence of spike times into a firing rate representation). \n",
-    "\n",
-    "We can see that the stimulus and the response arrays share the time dimensions. These are the data we are interested in for model fitting."
-   ]
-  },
-  {
-   "cell_type": "markdown",
-   "metadata": {},
-   "source": [
-    "---"
-   ]
-  },
-  {
-   "cell_type": "markdown",
-   "metadata": {},
-   "source": [
-    "Now let's see how we can load this to use with `openretina`. "
-   ]
-  },
-  {
-   "cell_type": "markdown",
-   "metadata": {},
-   "source": [
-    "# Loading data\n",
-    "\n",
-    "What we need is the matching stimulus and response pairs for training and testing. We will then need to feed them inside the two classes that handle their data, respectively `ResponsesTrainTestSplit` and `MoviesTrainTestSplit`.\n",
-    "\n",
-    "Let's briefly print the classes help information, so we can see which arguments they expect:\n"
-   ]
-  },
-  {
-   "cell_type": "code",
-   "execution_count": null,
-   "metadata": {},
-   "outputs": [],
-   "source": [
-    "MoviesTrainTestSplit?"
-   ]
-  },
-  {
-   "cell_type": "code",
-   "execution_count": null,
-   "metadata": {},
-   "outputs": [],
-   "source": [
-    "ResponsesTrainTestSplit?"
-   ]
-  },
-  {
-   "cell_type": "markdown",
-   "metadata": {},
-   "source": [
-    "Let's now start importing the data that we will feed into these classes:"
-   ]
-  },
-  {
-   "cell_type": "code",
-   "execution_count": null,
-   "metadata": {},
-   "outputs": [],
-   "source": [
-    "test_stimulus = load_dataset_from_h5(\n",
-    "    os.path.join(data_path, \"ganglion_cell_data\", \"15-10-07\", \"whitenoise.h5\"), \"test/stimulus\"\n",
-    ")\n",
-    "test_response = load_dataset_from_h5(\n",
-    "    os.path.join(data_path, \"ganglion_cell_data\", \"15-10-07\", \"whitenoise.h5\"), \"test/response/firing_rate_20ms\"\n",
-    ")\n",
-    "\n",
-    "train_stimulus = load_dataset_from_h5(\n",
-    "    os.path.join(data_path, \"ganglion_cell_data\", \"15-10-07\", \"whitenoise.h5\"), \"train/stimulus\"\n",
-    ")\n",
-    "train_response = load_dataset_from_h5(\n",
-    "    os.path.join(data_path, \"ganglion_cell_data\", \"15-10-07\", \"whitenoise.h5\"), \"train/response/firing_rate_20ms\"\n",
-    ")\n",
-    "\n",
-    "print(f\"Train stimulus shape: {train_stimulus.shape}\")\n",
-    "print(f\"Train response shape: {train_response.shape}\")\n",
-    "\n",
-    "print(f\"Test stimulus shape: {test_stimulus.shape}\")\n",
-    "print(f\"Test response shape: {test_response.shape}\")"
-   ]
-  },
-  {
-   "cell_type": "markdown",
-   "metadata": {},
-   "source": [
-    "Looking at the shapes of the arrays we just imported, we need to make some small adjustments to match the assumptions that the classes within `openretina` make. \n",
-    "\n",
-    "- The stimulus needs to be 4-dimensional, with shape `color_channels x time x height x width`: in this case the channel dimension is missing.\n",
-    "- The responses need to have shape `n_neurons x time`: this is already the case here.\n",
-    "- The stimuli and responses time dimension should match exactly: in this case the test response seems to have one extra time bin, which we are simply going to cut in this case.\n",
-    "\n",
-    "Let's do all of this here:"
-   ]
-  },
-  {
-   "cell_type": "code",
-   "execution_count": null,
-   "metadata": {},
-   "outputs": [],
-   "source": [
-    "test_stimulus = test_stimulus[None, ...]\n",
-    "train_stimulus = train_stimulus[None, ...]\n",
-    "\n",
-    "test_response = test_response[:, :-1]\n",
-    "\n",
-    "print(f\"Train stimulus shape: {train_stimulus.shape}\")\n",
-    "print(f\"Train response shape: {train_response.shape}\")\n",
-    "\n",
-    "print(f\"Test stimulus shape: {test_stimulus.shape}\")\n",
-    "print(f\"Test response shape: {test_response.shape}\")"
-   ]
-  },
-  {
-   "cell_type": "markdown",
-   "metadata": {},
-   "source": [
-    "Before finally initialising our target functions, we should normalise the stimuli (and optionally the responses). This is mostly done to stabilise training, as too wide of an input data range can lead to exploding gradients."
-   ]
-  },
-  {
-   "cell_type": "code",
-   "execution_count": null,
-   "metadata": {},
-   "outputs": [],
-   "source": [
-    "train_stim_mean = train_stimulus.mean()\n",
-    "train_stim_std = train_stimulus.std()\n",
-    "\n",
-    "norm_train_stimulus = (train_stimulus - train_stim_mean) / train_stim_std\n",
-    "norm_test_stimulus = (test_stimulus - train_stim_mean) / train_stim_std"
-   ]
-  },
-  {
-   "cell_type": "markdown",
-   "metadata": {},
-   "source": [
-    "Finally, we can initialise the classes"
-   ]
-  },
-  {
-   "cell_type": "code",
-   "execution_count": null,
-   "metadata": {},
-   "outputs": [],
-   "source": [
-    "single_stimulus = MoviesTrainTestSplit(\n",
-    "    train=norm_train_stimulus,\n",
-    "    test=norm_test_stimulus,\n",
-    "    stim_id=\"whitenoise\",\n",
-    "    norm_mean=train_stim_mean,\n",
-    "    norm_std=train_stim_std,\n",
-    ")\n",
-    "\n",
-    "single_response = ResponsesTrainTestSplit(\n",
-    "    train=train_response,\n",
-    "    test=test_response,\n",
-    "    stim_id=\"whitenoise\",\n",
-    ")"
-   ]
-  },
-  {
-   "cell_type": "markdown",
-   "metadata": {},
-   "source": [
-    "### Q: How to do this step with your data?\n",
-    "\n",
-    "What matters for how the pipeline is configured within `openretina` is that you can import your data in a way that stimuli and responses for each session have the same sampling frequency, and that you can then end up with two numpy arrays, one for the stimuli and one for the responses, at the same sampling rate (i.e. having the exact same length in the time dimension).\n",
-    "\n",
-    "This might require some resampling if it is not the case already, and the workflow will vary depending on how your data is exported. This decision and implementation are the responsibility of the user.\n",
-    "\n",
-    "### Q: What if I do not have a train and a test split in my data?\n",
-    "\n",
-    "The train/test split is completely arbitrary, but it is sometimes a direct consequence of certain experimental design choices. For example, test stimuli usually have been repeated multiple times, so that an average response can be computed, along with different estimates of SNR or response reliability. Training stimuli on the other hand tend to have a lower number of repeats, often only 1.\n",
-    "\n",
-    "If all your stimuli have multiple repeats by design and no clear train/test separation, you can then decide which parts you want to use for training and which for testing, for example by doing a 80% / 20% split. It is recommended to use the **average test trace** across repetitions for testing. On the contrary, during training, it can be beneficial to introduce some noise and it is recommended use the single repeats (this will also lead to having more training data).\n",
-    "\n",
-    "If your data has no clear trial/repetition structure, and you only have 1 repeat per stimulus, you can similarly arbitrarly decide how to split your data, and how much to leave for testing. What you can expect in this case, however, is to have lower test performance compared to what you would get if your test responses were actually collected across multiple trials. The reason for this is simply that having more trials averages out noise, which otherwise is treated as ground-truth signal when computing test performance."
-   ]
-  },
-  {
-   "cell_type": "markdown",
-   "metadata": {},
-   "source": [
-    "---"
-   ]
-  },
-  {
-   "cell_type": "markdown",
-   "metadata": {},
-   "source": [
-    "# Dataloading"
-   ]
-  },
-  {
-   "cell_type": "markdown",
-   "metadata": {},
-   "source": [
-    "We are now ready to initialise a dataloader with the stimuli and responses we extracted. Note that dataloader functions within `openretina` assume that you input a **dictionary** of stimuli and responses, where keys are session names and values are instances of `ResponsesTrainTestSplit` and `MoviesTrainTestSplit` classes we just created. \n",
-    "\n",
-    "We make this assumption to accommodate multiple experimental sessions for training, which is the usual case. \n",
-    "If you indeed have data from multiple sessions, you have two options moving forward.\n",
-    "\n",
-    "1. Manually repeat what we have done above for all sessions\n",
-    "2. **Recommended**: code up your personal *data_io* functions / modules, one for the stimuli and one for the responses. The output of these functions should be two dictionaries that share the keys (i.e. the session names), and have as values the different `ResponsesTrainTestSplit` and `MoviesTrainTestSplit` objects. If you take this route, you can insert such functions inside `openretina.data_io.your_dataset_name` and if you feel like sharing, submit a PR to us such that we can include your dataset in the repository! To see a worked example, check out how we coded up the functions to do so for the current dataset at `openretina.data_io.maheswaranathan_2023`.\n"
-   ]
-  },
-  {
-   "cell_type": "markdown",
-   "metadata": {},
-   "source": [
-    "To keep things simple, here we simply initialise one-item dictionaries for the stimuli and responses we just extracted."
-   ]
-  },
-  {
-   "cell_type": "code",
-   "execution_count": null,
-   "metadata": {},
-   "outputs": [],
-   "source": [
-    "stimuli = {\"15-10-07\": single_stimulus}\n",
-    "\n",
-    "responses = {\"15-10-07\": single_response}"
-   ]
-  },
-  {
-   "cell_type": "markdown",
-   "metadata": {},
-   "source": [
-    "We are now ready to feed our matching dictionaries of stimuli and responses to a dataloader."
-   ]
-  },
-  {
-   "cell_type": "code",
-   "execution_count": null,
-   "metadata": {},
-   "outputs": [],
-   "source": [
-    "dataloaders = multiple_movies_dataloaders(neuron_data_dictionary=responses, movies_dictionary=stimuli)"
-   ]
-  },
-  {
-   "cell_type": "code",
-   "execution_count": null,
-   "metadata": {},
-   "outputs": [],
-   "source": [
-    "stimuli[\"15-10-07\"].train.shape"
-   ]
-  },
-  {
-   "cell_type": "code",
-   "execution_count": null,
-   "metadata": {},
-   "outputs": [],
-   "source": [
-    "pp.pprint(dataloaders)"
-   ]
-  },
-  {
-   "cell_type": "markdown",
-   "metadata": {},
-   "source": [
-    "# Initialising a simple model"
-   ]
-  },
-  {
-   "cell_type": "markdown",
-   "metadata": {},
-   "source": [
-    "Digital twin models (as are ML models in general) are very much dependent on the data they are trained and evaluated on, even in model architecture. Practically:\n",
-    "\n",
-    "- The shape of the input stimulus will influence the shape of the convolutional kernels, and is therefore a parameter at model creation\n",
-    "- The number of sessions and the neurons in each session will, in turn, influence the structure and number of parameters in the readout networks, and are also parameters at model creation.\n",
-    "\n",
-    "To get this information from the data and pass it to the model and store it, `openretina` has an utility function, `compute_data_info`, which takes as arguments the same two dictionaries that are fed to the dataloader function."
-   ]
-  },
-  {
-   "cell_type": "code",
-   "execution_count": null,
-   "metadata": {},
-   "outputs": [],
-   "source": [
-    "data_info = compute_data_info(neuron_data_dictionary=responses, movies_dictionary=stimuli)\n",
-    "\n",
-    "# Display the data info\n",
-    "pp.pprint(data_info)"
-   ]
-  },
-  {
-   "cell_type": "markdown",
-   "metadata": {},
-   "source": [
-    "Now we can initialise a model:"
-   ]
-  },
-  {
-   "cell_type": "code",
-   "execution_count": null,
-   "metadata": {},
-   "outputs": [],
-   "source": [
-    "model = CoreReadout(\n",
-    "    in_shape=(1, 100, 50, 50),  # Note that data_info does not include time, we add a dummy time dimension here.\n",
-    "    hidden_channels=[32, 64],\n",
-    "    temporal_kernel_sizes=[3, 3],\n",
-    "    spatial_kernel_sizes=[7, 7],\n",
-    "    n_neurons_dict=data_info[\"n_neurons_dict\"],\n",
-    ")"
-   ]
-  },
-  {
-   "cell_type": "markdown",
-   "metadata": {},
-   "source": [
-    "# Training"
-   ]
-  },
-  {
-   "cell_type": "markdown",
-   "metadata": {},
-   "source": [
-    "The last step before initiating training is now to wrap the training, validation and testing dataloaders (which are, in fact, dictionaries of dataloaders) into a `Cycler` object, which is an utility that will go through the data for each session. \n",
-    "\n",
-    "(Note that we still need to do this in our one-session running example, because `dataloaders[\"train\"]`, `dataloaders[\"validation\"]` and `dataloaders[\"test\"]` will still be dictionaries, in this case of only one item. Feel free to inspect a bit more the `dataloaders` dictionary we created to make sense of this.)"
-   ]
-  },
-  {
-   "cell_type": "code",
-   "execution_count": null,
-   "metadata": {},
-   "outputs": [],
-   "source": [
-    "train_loader = LongCycler(dataloaders[\"train\"])\n",
-    "val_loader = ShortCycler(dataloaders[\"validation\"])\n",
-    "test_loader = ShortCycler(dataloaders[\"test\"])"
-   ]
-  },
-  {
-   "cell_type": "markdown",
-   "metadata": {},
-   "source": [
-    "Here we will just check whether the trainer works. "
-   ]
-  },
-  {
-   "cell_type": "code",
-   "execution_count": null,
-   "metadata": {},
-   "outputs": [],
-   "source": [
-    "trainer = lightning.Trainer(fast_dev_run=True)\n",
-    "\n",
-    "trainer.fit(model, train_dataloaders=train_loader, val_dataloaders=val_loader)"
-   ]
-  },
-  {
-   "cell_type": "markdown",
-   "metadata": {},
-   "source": [
-    "It is recommended to set up training using a training script, either a custom one or using our unified interface. More on that below"
-   ]
-  },
-  {
-   "cell_type": "markdown",
-   "metadata": {},
-   "source": [
-    "# Using new data with our unified training script"
-   ]
-  },
-  {
-   "cell_type": "markdown",
-   "metadata": {},
-   "source": [
-    "`openretina` comes with a few command line scripts, among which `openretina train`. This calls our training script, which uses `hydra` for config management.\n",
-    "\n",
-    "A few things are needed to run training on a completely new dataset using our training script:\n",
-    "\n",
-    "1. Creating data_io and dataloading functions for the new dataset, and placing them in the `openretina/data_io` submodule. Earlier parts of this notebook dealt with this.\n",
-    "2. Creating data_io and dataloader configs for the new dataset, and placing them in the appropriate folders in `configs`.\n",
-    "3. Creating an \"outer\" config, to place as a direct children in the `configs` folder.\n",
-    "\n",
-    "Let's go through these step by step."
-   ]
-  },
-  {
-   "cell_type": "markdown",
-   "metadata": {},
-   "source": [
-    "### 1. Creating a custom sub-module for the new dataset."
-   ]
-  },
-  {
-   "cell_type": "markdown",
-   "metadata": {},
-   "source": [
-    "Doing something similar to what we did in this notebook, you would need to code up functions for the stimuli and for the responses that create two dictionaries that share the keys (i.e. the session names), and have as values `ResponsesTrainTestSplit` and `MoviesTrainTestSplit` objects. \n",
-    "\n",
-    "Extending the example in this notebook, we already provide such function for the `maheswaranathan_2023` dataset under `openretina.data_io.maheswaranathan_2023`."
-   ]
-  },
-  {
-   "cell_type": "markdown",
-   "metadata": {},
-   "source": [
-    "### 2. Creating config files for data_io and dataloading"
-   ]
-  },
-  {
-   "cell_type": "markdown",
-   "metadata": {},
-   "source": [
-    "Once such dataloading functions are in place, we need to make sure they are used correctly in the training script.\n",
-    "This is how dataloading happens in the training script:\n",
-    "\n",
-    "```{python}\n",
-    "movies_dict = hydra.utils.call(cfg.data_io.stimuli)\n",
-    "neuron_data_dict = hydra.utils.call(cfg.data_io.responses)\n",
-    "\n",
-    "dataloaders = hydra.utils.instantiate(\n",
-    "    cfg.dataloader,\n",
-    "    neuron_data_dictionary=neuron_data_dict,\n",
-    "    movies_dictionary=movies_dict,\n",
-    ")\n",
-    "```\n",
-    "\n",
-    "Let's break this down in the case for the stimuli.\n",
-    "\n",
-    "`hydra.utils.call` is calling a function which is found in the config at `data_io.stimuli`. \n",
-    "In the main configuration files folder (called `configs`), we have different subfolders for different possibilities of configuration options. In the `data_io` folder we have different `YAML` files dealing with the data_io functions. There, we created a file called `maheswaranathan_2023.yaml` which looks like this:\n",
-    "\n",
-    "```{yaml}\n",
-    "stimuli:\n",
-    "  _target_: openretina.data_io.maheswaranathan_2023.stimuli.load_all_stimuli\n",
-    "  _convert_: object\n",
-    "  base_data_path: ${data.data_dir}\n",
-    "  stim_type: \"naturalscene\"\n",
-    "  normalize_stimuli: true\n",
-    "\n",
-    "\n",
-    "responses:\n",
-    "  _target_: openretina.data_io.maheswaranathan_2023.responses.load_all_responses\n",
-    "  _convert_: object\n",
-    "  base_data_path: ${data.data_dir}\n",
-    "  stim_type: \"naturalscene\"\n",
-    "  response_type: \"firing_rate_20ms\"\n",
-    "  fr_normalization: 1.0\n",
-    "```\n",
-    "\n",
-    "When we call hydra.utils.call(cfg.data_io.stimuli), Hydra looks up the stimuli key in our configuration and finds that it specifies a function to call:\n",
-    "- `_target_`: Specifies the fully qualified function path that should be called, in this case, `openretina.data_io.maheswaranathan_2023.stimuli.load_all_stimuli`.\n",
-    "- `_convert_`: Ensures that the output of the function is returned as an object rather than a dictionary.\n",
-    "- The rest are arguments specific to the function that we coded up.\n",
-    "\n",
-    "Importantly then, when adding the configuration for a new dataset, the user should specify in a a new config file under `data_io` which function should be called and with which parameters such that they will return the dictionary of keys to `ResponsesTrainTestSplit` and `MoviesTrainTestSplit` objects.\n",
-    "\n",
-    "The same holds for dataloading.\n"
-   ]
-  },
-  {
-   "cell_type": "markdown",
-   "metadata": {},
-   "source": [
-    "### 3. Creating an \"outer\" config."
-   ]
-  },
-  {
-   "cell_type": "markdown",
-   "metadata": {},
-   "source": [
-    "Once `data_io` functions are coded up, and `data_io` configs are created, these will need to be referenced in an \"outer\" config file which orchestrates the run. A template is present under `configs/template_outer_config.yaml`.\n",
-    "\n",
-    "Here is how the template looks like:\n",
-    "```{yaml}\n",
-    "\n",
-    "defaults:\n",
-    "  - data_io: ??? # For new data, create data_io config and put its name here\n",
-    "  - dataloader: ??? # For new data, create dataloader config and put its name here\n",
-    "  - model: base_core_readout\n",
-    "  - training_callbacks:\n",
-    "    - early_stopping\n",
-    "    - lr_monitor\n",
-    "    - model_checkpoint\n",
-    "  - logger:\n",
-    "    - tensorboard\n",
-    "    - csv\n",
-    "  - trainer: default_deterministic\n",
-    "  - hydra: default\n",
-    "  - _self_ # values in this config will overwrite the defaults\n",
-    "\n",
-    "exp_name: example_experiment_new_data\n",
-    "seed: 42\n",
-    "check_stimuli_responses_match: false\n",
-    "\n",
-    "paths:\n",
-    "  cache_dir: ${oc.env:OPENRETINA_CACHE_DIRECTORY} # Remote files are downloaded to this location\n",
-    "  # If data_dir is a local path, data will be read from there. If a remote link, the target will be downloaded to cache_dir.\n",
-    "  data_dir: ??? # Choose the location of the data. Should be used in data_io functions.\n",
-    "  log_dir: \".\" # Used as parent for output_dir. Will store train logs.\n",
-    "  output_dir: ${hydra:runtime.output_dir} # Modify in the \"hydra/default.yaml\" config\n",
-    "\n",
-    "# Overwrite model defaults with specifics for the current data input format\n",
-    "model:\n",
-    "  in_shape: ???\n",
-    "  hidden_channels: ???\n",
-    "  spatial_kernel_sizes: ??? \n",
-    "  # Can over-ride further model defaults here.\n",
-    "```\n",
-    "\n",
-    "#### Breaking down the template\n",
-    "\n",
-    "##### 1. Defaults section:\n",
-    "- Hydra uses the defaults section to compose configurations from different files.\n",
-    "- Each line here references a specific configuration file, stored in subdirectories within configs/.\n",
-    "- For example, data_io: ??? means that a specific data_io config must be created and provided (e.g., maheswaranathan_2023).\n",
-    "- Similarly, dataloader: ??? ensures that a dataloader configuration is selected.\n",
-    "- _self_ ensures that values defined later in this file override the defaults.\n",
-    "\n",
-    "##### 2. Run specific variables\n",
-    "- exp_name: The experiment name, which helps organize logs and outputs.\n",
-    "- seed: A fixed seed for reproducibility.\n",
-    "- check_stimuli_responses_match: A debugging flag to ensure that stimuli and responses are aligned correctly.\n",
-    "\n",
-    "##### 3. File paths\n",
-    "- cache_dir: The base directory for downloads, if any need to happen.\n",
-    "- data_dir: The location of the dataset, which can be referenced in data_io functions using `${paths.data_dir}`. If `${paths.data_dir}` is a remote path, its contents will be downloaded to cache_dir, and the downloaded files path will be used in loading the data.\n",
-    "- log_dir: Parent folder for the logs, which is used by output_dir.\n",
-    "- output_dir: Where logs, model checkpoints, and results will be saved. Uses logs dir as the parent, and sub-folder structure is set by hydra.\n",
-    "\n",
-    "##### 4. Model specific overrides\n",
-    "This section defines the input shape and architecture details, overriding the default model configuration if needed.\n",
-    "- ``in_shape``, ``hidden_channels``, and ``spatial_kernel_sizes`` are left as placeholders (???), meaning they should be specified based on the dataset used.\n",
-    "\n",
-    "---\n",
-    "\n",
-    "\n",
-    "#### Filling in the Configuration for `maheswaranathan_2023`\n",
-    "Now, let’s see how this template is filled in for an actual experiment using `maheswaranathan_2023`:\n",
-    "\n",
-    "```{yaml}\n",
-    "defaults:\n",
-    "  - data_io: maheswaranathan_2023\n",
-    "  - dataloader: maheswaranathan_2023\n",
-    "  - model: base_core_readout\n",
-    "  - training_callbacks:\n",
-    "    - early_stopping\n",
-    "    - lr_monitor\n",
-    "    - model_checkpoint\n",
-    "  - logger:\n",
-    "    - tensorboard\n",
-    "    - csv\n",
-    "  - trainer: default_deterministic\n",
-    "  - hydra: default\n",
-    "  - _self_\n",
-    "```\n",
-    "\n",
-    "Instead of ``???,`` we now explicitly specify ``maheswaranathan_2023`` for both ``data_io`` and ``dataloader``.\n",
-    "The remaining configuration choices (e.g., logging, training callbacks, trainer) stay the same as the template, but could also be modified further. We provide different options in the respective folders.\n",
-    "\n",
-    "Continuing:\n",
-    "```{yaml}\n",
-    "exp_name: core_readout_maheswaranathan\n",
-    "seed: 42\n",
-    "check_stimuli_responses_match: false\n",
-    "\n",
-    "paths:\n",
-    "  cache_dir: null # Assume we already downloaded and unzipped manually the data\n",
-    "  data_dir: ${oc.env:HOME}/baccus_data/neural_code_data/ganglion_cell_data/ # Say we downloaded it in home\n",
-    "  log_dir: \".\" # Save logs in the current directory\n",
-    "  output_dir: ${hydra:runtime.output_dir} # Keep hydra default for sub-folders, which we set in configs/hydra/default.yaml\n",
-    "\n",
-    "model:\n",
-    "  in_shape: [1, 100, 50, 50]\n",
-    "  hidden_channels: [16, 32]\n",
-    "  spatial_kernel_sizes: [15, 11]\n",
-    "```\n",
-    "- The experiment is now named \"core_readout_maheswaranathan\", which will be used in logs and outputs.\n",
-    "- The dataset location is explicitly set to \"baccus_data/neural_code_data/ganglion_cell_data/\", where ``cache_dir`` should still be defined by the user.\n",
-    "- The model section is defined, containing a few over-rides of the defaults for `base_core_readout`:\n",
-    "  - ``in_shape: [1, 100, 50, 50]`` represents the input dimensions for the dataset.\n",
-    "  - ``hidden_channels: [16, 32]`` defines the number of channels in each convolutional layer.\n",
-    "  - ``spatial_kernel_sizes: [15, 11]`` specifies the spatial kernel sizes.\n",
-    "\n",
-    "---\n",
-    "\n",
-    "Once an outer config is specified, running training with the specified options is done via the command line with:\n",
-    "\n",
-    "```{bash}\n",
-    "openretina train --config-name \"maheswaranathan_2023_core_readout\"\n",
-    "```\n",
-    "\n",
-    "Where you need to change `\"maheswaranathan_2023_core_readout\"` with the name of your outer `YAML` config."
-   ]
-  },
-  {
-   "cell_type": "markdown",
-   "metadata": {},
-   "source": [
-    "---"
-   ]
-  },
-  {
-   "cell_type": "markdown",
-   "metadata": {},
-   "source": [
-    "# Conclusion"
-   ]
-  },
-  {
-   "cell_type": "markdown",
-   "metadata": {},
-   "source": [
-    "In this tutorial, we walked through the process of integrating new dataset into `openretina` and getting started with training on it. While setting up a new dataset can be challenging, taking a structured approach makes it much more manageable, despite the initial learning curve. If you run into issues, don’t hesitate to reach out and explore further the Hydra and OpenRetina documentations for more details."
-   ]
-  }
- ],
- "metadata": {
-  "kernelspec": {
-   "display_name": "open_retina",
-   "language": "python",
-   "name": "python3"
-  },
-  "language_info": {
-   "codemirror_mode": {
-    "name": "ipython",
-    "version": 3
-   },
-   "file_extension": ".py",
-   "mimetype": "text/x-python",
-   "name": "python",
-   "nbconvert_exporter": "python",
-   "pygments_lexer": "ipython3",
-   "version": "3.13.2"
-  }
- },
- "nbformat": 4,
- "nbformat_minor": 4
-=======
     "cells": [
         {
             "cell_type": "markdown",
@@ -1561,5 +779,4 @@
     },
     "nbformat": 4,
     "nbformat_minor": 4
->>>>>>> 393d01df
 }