"""
Adapted from sinzlab/neuralpredictors/training/cyclers.py
"""

import random
<<<<<<< HEAD
from typing import Dict

from torch.utils.data import DataLoader
=======
import torch.utils.data
>>>>>>> ecb6a3e5


def cycle(iterable):
    """
    itertools.cycle without caching.
    See: https://github.com/pytorch/pytorch/issues/23900
    """
    iterator = iter(iterable)
    while True:
        try:
            yield next(iterator)
        except StopIteration:
            iterator = iter(iterable)


class LongCycler(torch.utils.data.IterableDataset):
    """
    Cycles through a dictionary of trainloaders until the loader with the largest size is exhausted.
    In pracice, takes one batch from each loader in each iteration.
    Needed for dataloaders of unequal size (as in the monkey data).
    """

    def __init__(self, loaders: Dict[str, DataLoader], shuffle: bool = True):
        self.loaders = loaders
        self.max_batches = max(len(loader) for loader in self.loaders.values())
        self.shuffle = shuffle

    def __iter__(self):
        keys = list(self.loaders.keys())
        if self.shuffle:
            random.shuffle(keys)

        cycles = [cycle(self.loaders[k]) for k in keys]
        for k, loader, _ in zip(
            cycle(keys),
            (cycle(cycles)),
            range(len(self.loaders) * self.max_batches),
        ):
            yield k, next(loader)

    def __len__(self):
        return len(self.loaders) * self.max_batches<|MERGE_RESOLUTION|>--- conflicted
+++ resolved
@@ -3,13 +3,9 @@
 """
 
 import random
-<<<<<<< HEAD
 from typing import Dict
-
 from torch.utils.data import DataLoader
-=======
 import torch.utils.data
->>>>>>> ecb6a3e5
 
 
 def cycle(iterable):
