--- conflicted
+++ resolved
@@ -15,11 +15,6 @@
     Gaussian3d,
     MultiReadoutBase,
 )
-<<<<<<< HEAD
-from neuralpredictors.regularizers import Laplace, Laplace1d, laplace3d
-=======
-from neuralpredictors.layers.rnn_modules.gru_module import ConvGRUCell
->>>>>>> cbdd63ad
 from neuralpredictors.utils import get_module_output
 
 from .dataloaders import get_dims_for_loader_dict
@@ -214,7 +209,7 @@
         elif conv_type == "custom_separable":
             self.conv_class = STSeparableBatchConv3d  # type: ignore
         elif conv_type == "full":
-            self.conv_class = TorchFullConv3D   # type: ignore
+            self.conv_class = TorchFullConv3D  # type: ignore
         elif conv_type == "time_independent":
             self.conv_class = TimeIndependentConv3D  # type: ignore
         else:
@@ -277,7 +272,8 @@
         if batch_norm:
             layer["norm"] = nn.BatchNorm3d(
                 hidden_channels[0],  # type: ignore
-                momentum=momentum, affine=bias and batch_norm_scale
+                momentum=momentum,
+                affine=bias and batch_norm_scale,
             )  # ok or should we ensure same batch norm?
             if bias:
                 if not batch_norm_scale:
@@ -329,7 +325,7 @@
             do_skip = False
             input_ = feat(
                 (
-                    input_ if not do_skip else torch.cat(ret[-min(self.skip, layer_num):], dim=1),
+                    input_ if not do_skip else torch.cat(ret[-min(self.skip, layer_num) :], dim=1),
                     data_key,
                 )
             )
@@ -364,8 +360,9 @@
     def temporal_smoothness(self):
         ret = 0
         for layer_num in range(self.layers):
-            ret += temporal_smoothing(self.features[layer_num].conv.sin_weights,
-                                      self.features[layer_num].conv.cos_weights)
+            ret += temporal_smoothing(
+                self.features[layer_num].conv.sin_weights, self.features[layer_num].conv.cos_weights
+            )
         return ret
 
     def regularizer(self):
