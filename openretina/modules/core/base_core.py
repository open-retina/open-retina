--- conflicted
+++ resolved
@@ -231,13 +231,7 @@
         fig = conv_obj.plot_weights(in_channel, out_channel)
         return fig
 
-<<<<<<< HEAD
-    def save_weight_visualizations(
-        self, folder_path: str, file_format: str = "jpg", state_suffix: Optional[str] = None
-    ) -> None:
-=======
     def save_weight_visualizations(self, folder_path: str, file_format: str = "jpg", state_suffix: str = "") -> None:
->>>>>>> 84acac6f
         for i, layer in enumerate(self.features):
             output_dir = os.path.join(folder_path, f"weights_layer_{i}")
             os.makedirs(output_dir, exist_ok=True)
