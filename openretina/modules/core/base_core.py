--- conflicted
+++ resolved
@@ -173,9 +173,6 @@
                 res += weight * reg_fn()
         return res
 
-<<<<<<< HEAD
-    def save_weight_visualizations(self, folder_path: str, file_format: str = "jpg") -> None:
-=======
     def plot_weight_visualization(self, layer: int, in_channel: int, out_channel: int) -> plt.Figure:
         if layer >= len(self.features):
             raise ValueError(f"Requested layer {layer}, but only {len(self.core.features)} layers present.")
@@ -183,8 +180,7 @@
         fig = conv_obj.plot_weights(in_channel, out_channel)
         return fig
 
-    def save_weight_visualizations(self, folder_path: str) -> None:
->>>>>>> 4765763d
+    def save_weight_visualizations(self, folder_path: str, file_format: str = "jpg") -> None:
         for i, layer in enumerate(self.features):
             output_dir = os.path.join(folder_path, f"weights_layer_{i}")
             os.makedirs(output_dir, exist_ok=True)
