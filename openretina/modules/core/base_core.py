--- conflicted
+++ resolved
@@ -7,12 +7,8 @@
 from matplotlib import pyplot as plt
 
 from openretina.modules.layers import FlatLaplaceL23dnorm
-<<<<<<< HEAD
 from openretina.modules.layers.convolutions import get_conv_class
-=======
-from openretina.modules.layers.convolutions import STSeparableBatchConv3d, TorchSTSeparableConv3D
 from openretina.modules.layers.reducers import WeightedChannelSumLayer
->>>>>>> c26b9355
 from openretina.modules.layers.regularizers import Laplace1d
 from openretina.modules.layers.scaling import Bias3DLayer
 
@@ -74,12 +70,8 @@
         downsample_input_kernel_size: tuple[int, int, int] | None = None,
         input_padding: bool | int | str | tuple[int, int, int] = False,
         hidden_padding: bool | int | str | tuple[int, int, int] = True,
-<<<<<<< HEAD
+        color_squashing_weights: tuple[float, ...] | None = None,
         convolution_type: str = "custom_separable",
-=======
-        color_squashing_weights: tuple[float, ...] | None = None,
-        convolution_type: str = "sin_cos",
->>>>>>> c26b9355
     ):
         # Input validation
         if len(channels) < 2:
