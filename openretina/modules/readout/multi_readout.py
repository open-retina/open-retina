--- conflicted
+++ resolved
@@ -125,7 +125,6 @@
                 ),
             )
 
-<<<<<<< HEAD
     def forward(self, *args, data_key: str | None = None, **kwargs) -> torch.Tensor:
         if data_key is None:
             warnings.warn(
@@ -141,14 +140,6 @@
         else:
             response = self[data_key](*args, **kwargs)
         return response
-=======
-    def forward(self, *args, data_key: str | None = None, **kwargs):
-        if data_key is None and len(self) == 1:
-            data_key = list(self.keys())[0]
-        elif data_key is None:
-            raise ValueError("data_key is required when there are multiple sessions")
-        return self[data_key](*args, **kwargs)
->>>>>>> cafe264d
 
     def initialize(self, mean_activity_dict: dict[str, Float[torch.Tensor, " neurons"]] | None = None):
         for data_key, readout in self.items():
