import matplotlib.pyplot as plt
import numpy as np
import torch
from matplotlib.colors import Normalize
from torch import nn


class SimpleSpatialXFeature3d(torch.nn.Module):
    def __init__(
        self,
        in_shape: tuple[int, int, int, int],
        outdims: int,
        gaussian_mean_scale: float = 1e0,
        gaussian_var_scale: float = 1e0,
        positive: bool = False,
        scale: bool = False,
        bias: bool = True,
        nonlinearity_function=torch.nn.functional.softplus,
    ):
        """
        Args:
            in_shape: The shape of the input tensor (c, t, w, h).
            outdims: The number of output dimensions (usually the number of neurons in the session).
            gaussian_mean_scale: The scale factor for the Gaussian mean. Defaults to 1e0.
            gaussian_var_scale: The scale factor for the Gaussian variance. Defaults to 1e0.
            positive: Whether the output should be positive. Defaults to False.
            scale: Whether to include a scale parameter. Defaults to False.
            bias: Whether to include a bias parameter. Defaults to True.
            nonlinearity_function: torch nonlinearity function , e.g. nn.functional.softplus
        """
        super().__init__()
        self.in_shape = in_shape
        c, t, w, h = in_shape
        self.outdims = outdims
        self.gaussian_mean_scale = gaussian_mean_scale
        self.gaussian_var_scale = gaussian_var_scale
        self.positive = positive
        self.nonlinearity_function = nonlinearity_function

        """we train on the log var and transform to var in a separate step"""
        self.mask_mean = torch.nn.Parameter(data=torch.zeros(self.outdims, 2), requires_grad=True)
        self.mask_log_var = torch.nn.Parameter(data=torch.zeros(self.outdims), requires_grad=True)

        # Grid is fixed and untrainable, so we register it as a buffer
        self.register_buffer("grid", self.make_mask_grid(outdims, w, h))

        self.features = nn.Parameter(torch.Tensor(1, c, 1, outdims))
        self.features.data.normal_(1.0 / c, 0.01)

        if scale:
            self.scale_param = nn.Parameter(torch.ones(outdims))
            self.scale_param.data.normal_(1.0, 0.01)
        else:
            self.register_buffer("scale_param", torch.ones(outdims))  # Non-trainable

        if bias:
            self.bias_param = nn.Parameter(torch.zeros(outdims))
        else:
            self.register_buffer("bias_param", torch.zeros(outdims))  # Non-trainable

    def feature_l1(self, average: bool = False) -> torch.Tensor:
        features_abs = self.features.abs()
        if average:
            return features_abs.mean()
        else:
            return features_abs.sum()

    def mask_l1(self, average: bool = False) -> torch.Tensor:
        if average:
            return (
                torch.exp(self.mask_log_var * self.gaussian_var_scale).mean()
                + (self.mask_mean * self.gaussian_mean_scale).pow(2).mean()
            )
        else:
            return (
                torch.exp(self.mask_log_var * self.gaussian_var_scale).sum()
                + (self.mask_mean * self.gaussian_mean_scale).pow(2).sum()
            )

    @staticmethod
    def make_mask_grid(outdims: int, w: int, h: int) -> torch.Tensor:
        """Actually mixed up: w (width) is height, and vice versa"""
        grid_w = torch.linspace(-1 * w / max(w, h), 1 * w / max(w, h), w)
        grid_h = torch.linspace(-1 * h / max(w, h), 1 * h / max(w, h), h)
        xx, yy = torch.meshgrid([grid_w, grid_h], indexing="ij")
        grid = torch.stack([xx, yy], 2)[None, ...]
        return grid.repeat([outdims, 1, 1, 1])

    def get_mask(self) -> torch.Tensor:
        """Gets the actual mask values in terms of a PDF from the mean and SD"""
        scaled_log_var = self.mask_log_var * self.gaussian_var_scale
        mask_var_ = torch.exp(torch.clamp(scaled_log_var, min=-20, max=20)).view(-1, 1, 1)
        pdf = self.grid - self.mask_mean.view(self.outdims, 1, 1, -1) * self.gaussian_mean_scale
        pdf = torch.sum(pdf**2, dim=-1) / (mask_var_ + 1e-8)
        pdf = torch.exp(-0.5 * torch.clamp(pdf, max=20))
        normalisation = torch.sum(pdf, dim=(1, 2), keepdim=True)
        pdf = torch.nan_to_num(pdf / normalisation)
        return pdf

    @property
    def masks(self) -> torch.Tensor:
        return self.get_mask().permute(1, 2, 0)

    def forward(self, x: torch.Tensor) -> torch.Tensor:
        masks = self.masks
        y = torch.einsum("nctwh,whd->nctd", x, masks)

        if self.positive:
            self.features.data.clamp_(0)
        y = (y * self.features).sum(1)

        y = self.nonlinearity_function(y * self.scale_param + self.bias_param)
        return y

    def __repr__(self) -> str:
        c, _, w, h = self.in_shape
        res_array: list[str] = []
        r = f"{self.__class__.__name__} ( {c} x {w} x {h} -> {str(self.outdims)})"
        if not self.bias_param.requires_grad:
            r += " with bias"
        res_array.append(r)

        children_string = "".join([f" -> {ch.__repr__}" for ch in self.children()])
        res_array.append(children_string)
        return "\n".join(res_array)

<<<<<<< HEAD
    def save_weight_visualizations(self, folder_path: str, file_format: str = "jpg") -> None:
=======
    def plot_weight_for_neuron(self, neuron_id: int, axes: tuple[plt.Axes, plt.Axes] | None = None):
        if axes is None:
            fig_axes_tuple = plt.subplots(ncols=2, figsize=(2 * 6, 6))
            ax_readout, ax_features = fig_axes_tuple[1]  # type: ignore
        else:
            ax_readout, ax_features = axes

>>>>>>> 4765763d
        masks = self.get_mask().detach().cpu().numpy()
        features = self.features.detach().cpu().numpy()
        mask_abs_max = np.absolute(masks).max()
        mask_neuron = masks[neuron_id, :, :]

        ax_readout.set_title("Readout Mask")
        ax_readout.imshow(mask_neuron, interpolation="none", cmap="RdBu_r", norm=Normalize(-mask_abs_max, mask_abs_max))

        features_neuron = features[0, :, 0, neuron_id]
        ax_features.set_title("Readout Feature Weights")
        ax_features.bar(range(features_neuron.shape[0]), features_neuron)
        ax_features.set_ylim((features.min(), features.max()))

        return plt.gcf()

    def save_weight_visualizations(self, folder_path: str) -> None:
        for neuron_id in range(self.outdims):
            fig_axes_tuple = plt.subplots(ncols=2, figsize=(2 * 6, 6))
            axes: tuple[plt.Axes, plt.Axes] = fig_axes_tuple[1]  # type: ignore
            self.plot_weight_for_neuron(neuron_id, axes)

            plot_path = f"{folder_path}/neuron_{neuron_id}.{file_format}"
            fig_axes_tuple[0].savefig(plot_path, bbox_inches="tight", facecolor="w", dpi=300)
            fig_axes_tuple[0].clf()
            plt.close()<|MERGE_RESOLUTION|>--- conflicted
+++ resolved
@@ -124,9 +124,6 @@
         res_array.append(children_string)
         return "\n".join(res_array)
 
-<<<<<<< HEAD
-    def save_weight_visualizations(self, folder_path: str, file_format: str = "jpg") -> None:
-=======
     def plot_weight_for_neuron(self, neuron_id: int, axes: tuple[plt.Axes, plt.Axes] | None = None):
         if axes is None:
             fig_axes_tuple = plt.subplots(ncols=2, figsize=(2 * 6, 6))
@@ -134,7 +131,6 @@
         else:
             ax_readout, ax_features = axes
 
->>>>>>> 4765763d
         masks = self.get_mask().detach().cpu().numpy()
         features = self.features.detach().cpu().numpy()
         mask_abs_max = np.absolute(masks).max()
@@ -150,7 +146,7 @@
 
         return plt.gcf()
 
-    def save_weight_visualizations(self, folder_path: str) -> None:
+    def save_weight_visualizations(self, folder_path: str, file_format: str = "jpg") -> None:
         for neuron_id in range(self.outdims):
             fig_axes_tuple = plt.subplots(ncols=2, figsize=(2 * 6, 6))
             axes: tuple[plt.Axes, plt.Axes] = fig_axes_tuple[1]  # type: ignore
