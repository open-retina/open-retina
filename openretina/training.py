import datetime
import os
from functools import partial
from typing import Callable, Optional

try:
    import wandb
except ImportError:
    print("wandb not installed, not logging to wandb")

import numpy as np
import torch
from tqdm.auto import tqdm

from . import measures, metrics
from .cyclers import LongCycler
from .early_stopping import early_stopping
from .tracking import MultipleObjectiveTracker
from .utils.misc import set_seed, tensors_to_device


def standard_full_objective(
    model, *inputs: torch.Tensor, targets, data_key, detach_core, device, criterion, scale_loss, dataset_length
) -> torch.Tensor:
    """
    Standard full training objective for a model with a core and readout. It computes the loss, regularizers and
    scales the loss if necessary. This function is designed to be used in a training loop, and passed to a trainer.
    """
    regularizers = int(not detach_core) * model.core.regularizer() + model.readout.regularizer(data_key)
    if scale_loss:
        m = dataset_length
        # Assuming first input is always images, and batch size is the first dimension
        k = inputs[0].shape[0]
        loss_scale = np.sqrt(m / k)
    else:
        loss_scale = 1.0

    predictions = model(*tensors_to_device(inputs, device), data_key=data_key, detach_core=detach_core)
    loss_criterion = criterion(predictions, targets.to(device))
    return loss_scale * loss_criterion + regularizers


def standard_early_stop_trainer(
    model: torch.nn.Module,
    dataloaders,
    seed: int,
    objective_function: Callable[..., torch.Tensor] = standard_full_objective,
    optimizer: torch.optim.Optimizer = torch.optim.Adam,  # type: ignore
<<<<<<< HEAD
    scheduler: Optional[torch.optim.lr_scheduler.LRScheduler] = None,
=======
    scheduler: Optional[type[torch.optim.lr_scheduler.LRScheduler]] = None,
>>>>>>> 0607d1f6
    reduce_lr_on_plateau: bool = True,
    scale_loss: bool = True,  # trainer args
    loss_function: str = "PoissonLoss3d",
    stop_function: str = "corr_stop",
    loss_accum_batch_n=None,
    device: str = "cuda",
    verbose: bool = True,
    interval: int = 1,
    patience: int = 5,
    epoch: int = 0,
    lr_init: float = 0.005,  # early stopping args
    max_iter: int = 100,
    maximize: bool = True,
    tolerance: float = 1e-6,
    restore_best: bool = True,
    lr_decay_steps: int = 3,
    lr_decay_factor: float = 0.3,
    detach_core: bool = False,
    wandb_logger=None,
    cb=None,
    clip_gradient_norm: Optional[float] = None,
    multiple_stimuli: bool = False,
    scheduler_kwargs: Optional[dict] = None,
    **kwargs,
):
    trainloaders = dataloaders["train"]
    valloaders = dataloaders.get("validation", dataloaders["val"] if "val" in dataloaders.keys() else None)
    testloaders = dataloaders["test"]

    # Model training
    model.to(device)
    set_seed(seed)
    model.train()

    criterion = getattr(measures, loss_function)()
    stop_closure = partial(getattr(metrics, stop_function), model, valloaders, device=device)

    n_iterations = len(LongCycler(trainloaders))

    optimizer = optimizer(model.parameters(), lr=lr_init)  # type: ignore

    if reduce_lr_on_plateau:
        assert scheduler is None, "Cannot pass both scheduler and reduce_lr_on_plateau"
        lr_scheduler = torch.optim.lr_scheduler.ReduceLROnPlateau(
            optimizer,
            mode="max" if maximize else "min",
            factor=lr_decay_factor,
            patience=patience,
            threshold=tolerance,
            min_lr=1e-6,
            threshold_mode="abs",
        )
    else:
<<<<<<< HEAD
        lr_scheduler = scheduler(optimizer, **(scheduler_kwargs or {})) if scheduler is not None else None
=======
        lr_scheduler = scheduler(optimizer, **(scheduler_kwargs or {})) if scheduler is not None else None  # type: ignore
>>>>>>> 0607d1f6

    # set the number of iterations over which you would like to accummulate gradients
    # will be equal to number of sessions (dict keys) if not specified, which combined with
    # the longcycler means we step after we have seen one batch from each recording session.
    optim_step_count = len(trainloaders.keys()) if loss_accum_batch_n is None else loss_accum_batch_n

    # define some trackers
    tracker_dict = dict(
        val_correlation=partial(metrics.corr_stop3d, model, valloaders, device=device),
        val_poisson_loss=partial(metrics.poisson_stop3d, model, valloaders, device=device),
        val_MSE_loss=partial(metrics.MSE_stop3d, model, valloaders, device=device),
    )

    if hasattr(model, "tracked_values"):
        tracker_dict.update(model.tracked_values)

    tracker = MultipleObjectiveTracker(**tracker_dict)

    # train over epochs
    for epoch, val_obj in tqdm(
        early_stopping(
            model,
            stop_closure,
            interval=interval,
            patience=patience,
            start=epoch,
            max_iter=max_iter,
            maximize_objective=maximize,
            tolerance=tolerance,
            restore_best=restore_best,
            tracker=tracker,
            scheduler=lr_scheduler if reduce_lr_on_plateau else None,
            lr_decay_steps=lr_decay_steps if reduce_lr_on_plateau else 1,
        ),
        desc="Epochs",
        total=max_iter,
        position=0,
        leave=True,
    ):
<<<<<<< HEAD
        epoch_loss = 0
=======
        epoch_loss: int | float = 0
>>>>>>> 0607d1f6

        # print the quantities from tracker
        if verbose and tracker is not None:
            print("=======================================")
            for key in tracker.log.keys():
                print(key, tracker.log[key][-1], flush=True)

        # executes callback function if passed in keyword args
        if cb is not None:
            cb()

        # train over batches
        optimizer.zero_grad()
        for batch_no, (data_key, data) in tqdm(
            enumerate(LongCycler(trainloaders)),
            total=n_iterations,
            desc=f"Epoch {epoch}",
            position=1,
            leave=True,
            disable=not verbose,
        ):
            # clean the data key to use the same readout if we are training on multiple stimuli
            clean_data_key = clean_session_key(data_key) if multiple_stimuli else data_key
            *inputs, targets = data
            loss = objective_function(
                model,
                *inputs,
                targets=targets,
                data_key=clean_data_key,
                detach_core=detach_core,
                device=device,
                criterion=criterion,
                scale_loss=scale_loss,
                dataset_length=len(trainloaders[data_key].dataset),
            )
            loss.backward()

            epoch_loss += loss.item()

            if clip_gradient_norm is not None:
                torch.nn.utils.clip_grad.clip_grad_norm_(model.parameters(), max_norm=clip_gradient_norm)

            if (batch_no + 1) % optim_step_count == 0:
                optimizer.step()
                optimizer.zero_grad()

            if isinstance(lr_scheduler, torch.optim.lr_scheduler.OneCycleLR):
<<<<<<< HEAD
                lr_scheduler.step()
=======
                lr_scheduler.step()  # type: ignore
>>>>>>> 0607d1f6

            if np.isnan(loss.item()):
                raise ValueError(f"Loss is NaN on batch {batch_no} from {data_key}, stopping training.")
        if wandb_logger is not None:
            tracker_info = tracker.asdict(make_copy=True)
            wandb.log(
                {
                    "train_loss": epoch_loss / n_iterations,
                    "lr": optimizer.param_groups[0]["lr"],
                    "epoch": epoch,
                    "val_corr": tracker_info["val_correlation"][-1],
                    "val_poisson_loss": tracker_info["val_poisson_loss"][-1],
                    "val_MSE_loss": tracker_info["val_MSE_loss"][-1],
                }
            )
        if not reduce_lr_on_plateau and scheduler is not None:
            lr_scheduler.step()  # type: ignore

    # Model evaluation
    model.eval()
    tracker.finalize()

    # Compute avg validation and test correlation
    avg_val_corr = metrics.corr_stop3d(model, valloaders, avg=True, device=device)
    avg_test_corr = metrics.corr_stop3d(model, testloaders, avg=True, device=device)

    # return the whole tracker output as a dict
    output = tracker.asdict()

    return avg_test_corr, avg_val_corr, output, model.state_dict()


def save_checkpoint(model, optimizer, epoch, loss, save_folder: str, model_name: str) -> None:
    if not os.path.exists(save_folder):
        # only create the lower level directory if it does not exist
        os.mkdir(save_folder)
    date = datetime.datetime.now().strftime("%Y-%m-%d")
    torch.save(
        {
            "epoch": epoch,
            "model_state_dict": model.state_dict(),
            "optimizer_state_dict": optimizer.state_dict(),
            "loss": loss,
        },
        os.path.join(save_folder, f"{model_name}_{date}_checkpoint.pt"),
    )


def save_model(model: torch.nn.Module, save_folder: str, model_name: str) -> None:
    if not os.path.exists(save_folder):
        # only create the lower level directory if it does not exist
        os.mkdir(save_folder)
    date = datetime.datetime.now().strftime("%Y-%m-%d")
    torch.save(model.state_dict(), os.path.join(save_folder, f"{model_name}_{date}_model_weights.pt"))
    torch.save(model, os.path.join(save_folder, f"{model_name}_{date}_model_object.pt"))


def clean_session_key(session_key: str) -> str:
    if "_chirp" in session_key:
        session_key = session_key.split("_chirp")[0]
    if "_mb" in session_key:
        session_key = session_key.split("_mb")[0]
    return session_key<|MERGE_RESOLUTION|>--- conflicted
+++ resolved
@@ -46,11 +46,7 @@
     seed: int,
     objective_function: Callable[..., torch.Tensor] = standard_full_objective,
     optimizer: torch.optim.Optimizer = torch.optim.Adam,  # type: ignore
-<<<<<<< HEAD
-    scheduler: Optional[torch.optim.lr_scheduler.LRScheduler] = None,
-=======
     scheduler: Optional[type[torch.optim.lr_scheduler.LRScheduler]] = None,
->>>>>>> 0607d1f6
     reduce_lr_on_plateau: bool = True,
     scale_loss: bool = True,  # trainer args
     loss_function: str = "PoissonLoss3d",
@@ -104,11 +100,7 @@
             threshold_mode="abs",
         )
     else:
-<<<<<<< HEAD
-        lr_scheduler = scheduler(optimizer, **(scheduler_kwargs or {})) if scheduler is not None else None
-=======
         lr_scheduler = scheduler(optimizer, **(scheduler_kwargs or {})) if scheduler is not None else None  # type: ignore
->>>>>>> 0607d1f6
 
     # set the number of iterations over which you would like to accummulate gradients
     # will be equal to number of sessions (dict keys) if not specified, which combined with
@@ -148,11 +140,7 @@
         position=0,
         leave=True,
     ):
-<<<<<<< HEAD
-        epoch_loss = 0
-=======
         epoch_loss: int | float = 0
->>>>>>> 0607d1f6
 
         # print the quantities from tracker
         if verbose and tracker is not None:
@@ -200,11 +188,7 @@
                 optimizer.zero_grad()
 
             if isinstance(lr_scheduler, torch.optim.lr_scheduler.OneCycleLR):
-<<<<<<< HEAD
-                lr_scheduler.step()
-=======
                 lr_scheduler.step()  # type: ignore
->>>>>>> 0607d1f6
 
             if np.isnan(loss.item()):
                 raise ValueError(f"Loss is NaN on batch {batch_no} from {data_key}, stopping training.")
