from typing import Any, Optional

import numpy as np
import torch
from torch.utils.data import DataLoader, default_collate
from tqdm.auto import tqdm

from openretina.data_io.artificial_stimuli import load_chirp, load_moving_bar
<<<<<<< HEAD
from openretina.data_io.base import MoviesTrainTestSplit, ResponsesTrainTestSplit
from openretina.data_io.base_dataloader import get_movie_dataloader
from openretina.data_io.hoefling_2024.constants import CLIP_LENGTH, NUM_CLIPS, NUM_VAL_CLIPS
from openretina.data_io.hoefling_2024.responses import NeuronDataSplitHoefling
=======
from openretina.data_io.hoefling_2024.constants import CLIP_LENGTH, NUM_CLIPS
from openretina.data_io.hoefling_2024.responses import NeuronData
>>>>>>> 418d9782
from openretina.data_io.hoefling_2024.stimuli import gen_start_indices, get_all_movie_combinations


def get_dims_for_loader_dict(dataloaders: dict[str, dict[str, Any]]) -> dict[str, dict[str, tuple[int, ...]] | tuple]:
    """
    Borrowed from nnfabrik/utility/nn_helpers.py.

    Given a dictionary of DataLoaders, returns a dictionary with same keys as the
    input and shape information (as returned by `get_io_dims`) on each keyed DataLoader.

    Args:
        dataloaders (dict of DataLoader): Dictionary of dataloaders.

    Returns:
        dict: A dict containing the result of calling `get_io_dims` for each entry of the input dict
    """
    return {k: get_io_dims(v) for k, v in dataloaders.items()}


def get_io_dims(data_loader) -> dict[str, tuple[int, ...]] | tuple:
    """
    Borrowed from nnfabrik/utility/nn_helpers.py.

    Returns the shape of the dataset for each item within an entry returned by the `data_loader`
    The DataLoader object must return either a namedtuple, dictionary or a plain tuple.
    If `data_loader` entry is a namedtuple or a dictionary, a dictionary with the same keys as the
    namedtuple/dict item is returned, where values are the shape of the entry. Otherwise, a tuple of
    shape information is returned.

    Note that the first dimension is always the batch dim with size depending on the data_loader configuration.

    Args:
        data_loader (torch.DataLoader): is expected to be a pytorch Dataloader object returning
            either a namedtuple, dictionary, or a plain tuple.
    Returns:
        dict or tuple: If data_loader element is either namedtuple or dictionary, a ditionary
            of shape information, keyed for each entry of dataset is returned. Otherwise, a tuple
            of shape information is returned. The first dimension is always the batch dim
            with size depending on the data_loader configuration.
    """
    items = next(iter(data_loader))
    if hasattr(items, "_asdict"):  # if it's a named tuple
        items = items._asdict()

    if hasattr(items, "items"):  # if dict like
        return {k: v.shape for k, v in items.items() if isinstance(v, (torch.Tensor, np.ndarray))}
    else:
        return tuple(v.shape for v in items)


def filter_nan_collate(batch):
    """
    Filters out batches containing NaN values and then calls the default_collate function.
    Can happen for inferred spikes exported with CASCADE.
    To be used as a collate_fn in a DataLoader.

    Args:
        batch (list): A list of tuples representing the batch.

    Returns:
        tuple of torch.Tensor: The collated batch after filtering out NaN values.

    """
    batch = list(filter(lambda x: not np.isnan(x[1]).any(), batch))
    return default_collate(batch)


def filter_different_size(batch):
    """
    Filters out batches that do not have the same shape as most of the other batches.
    """
    # Get the shapes of all the elements in the batch
    shapes = [element[1].shape for element in batch]

    # Find the most common shape in the batch
    most_common_shape = max(set(shapes), key=shapes.count)

    # Filter out elements that do not have the most common shape
    filtered_batch = [element for element in batch if element[1].shape == most_common_shape]

    # If the filtered batch is empty, return None
    return default_collate(filtered_batch) if filtered_batch else None


def extract_data_info_from_dataloaders(
    dataloaders: dict[str, dict[str, Any]] | dict[str, Any],
) -> dict[str, dict[str, Any]]:
    """
    Extracts the data_info dictionary from the provided dataloaders.
    Args:
        dataloaders: A dictionary of dataloaders for different sessions.
    Returns:
        data_info: A dictionary containing input_dimensions, input_channels, and output_dimension for each session,
                   nested with these attributes as the first level keys and sessions as the second level.
    """
    # Ensure train loader is used if available and not provided directly
    dataloaders = dataloaders.get("train", dataloaders)

    # Obtain the named tuple fields from the first entry of the first dataloader in the dictionary
    in_name, out_name, *_ = next(iter(list(dataloaders.values())[0]))._fields  # type: ignore

    # Get the input and output dimensions for each session
    session_shape_dict = get_dims_for_loader_dict(dataloaders)

    # Initialize the new structure
    data_info: dict[str, dict[str, Any]] = {k: {} for k in session_shape_dict.keys()}

    # Populate the new structure
    for session_key, shapes in session_shape_dict.items():
        data_info[session_key]["input_dimensions"] = shapes[in_name]
        data_info[session_key]["input_channels"] = shapes[in_name][1]
        data_info[session_key]["output_dimension"] = shapes[out_name][-1]
        data_info[session_key]["mean_response"] = np.array(dataloaders[session_key].dataset.mean_response)  # type: ignore
        data_info[session_key]["roi_coords"] = np.array(dataloaders[session_key].dataset.roi_coords)  # type: ignore

    return data_info


def natmov_dataloaders_v2(
    neuron_data_dictionary: dict[str, ResponsesTrainTestSplit],
    movies_dictionary: MoviesTrainTestSplit,
    validation_clip_indices: list[int],
    train_chunk_size: int = 50,
    batch_size: int = 32,
    num_clips: int = NUM_CLIPS,
    clip_length: int = CLIP_LENGTH,
):
    assert (
        getattr(next(iter(neuron_data_dictionary.values())), "stim_id") == "natural"
    ), f"This function only supports natural movie stimuli, not {next(iter(neuron_data_dictionary.values())).stim_id}."

    clip_chunk_sizes = {
        "train": train_chunk_size,
        "validation": clip_length,
        "test": movies_dictionary.test.shape[1],
    }
    dataloaders: dict[str, dict[str, DataLoader]] = {"train": {}, "validation": {}, "test": {}}

    # Get the random sequences of movies presentations for each session if available
    if movies_dictionary.random_sequences is None:
        movie_length = movies_dictionary.train.shape[1]
        random_sequences = np.arange(0, movie_length // clip_length)[:, np.newaxis]
    else:
        random_sequences = movies_dictionary.random_sequences

    movies = get_all_movie_combinations(
        movies_dictionary.train,
        movies_dictionary.test,
        random_sequences,
        validation_clip_indices=validation_clip_indices,
        num_clips=num_clips,
        clip_length=clip_length,
    )

    start_indices = gen_start_indices(
        random_sequences, validation_clip_indices, clip_length, train_chunk_size, num_clips
    )

    for session_key, session_data in tqdm(neuron_data_dictionary.items(), desc="Creating movie dataloaders"):
<<<<<<< HEAD
        # Extract training, validation, and test responses
        neuron_data = NeuronDataSplitHoefling(
            neural_responses=session_data,
            random_sequences=random_sequences,
            **session_data.session_kwargs,
            val_clip_idx=val_clip_idx,
=======
        neuron_data = NeuronData(
            **session_data,
            random_sequences=random_sequences,  # Used together with the validation index to
            # get the validation response in the corresponding dict
            val_clip_idx=validation_clip_indices,
>>>>>>> 418d9782
            num_clips=num_clips,
            clip_length=clip_length,
        )
        _eye = neuron_data.eye

        if session_key == "session_2_ventral2_20200626":
            # session incorrectly labeled as left
            _eye = "right"
        for fold in ["train", "validation", "test"]:
            dataloaders[fold][session_key] = get_movie_dataloader(
                movies=movies[_eye][fold],
                responses=neuron_data.response_dict[fold],
                roi_ids=neuron_data.roi_ids,
                roi_coords=neuron_data.roi_coords,
                group_assignment=neuron_data.group_assignment,
                scan_sequence_idx=neuron_data.scan_sequence_idx,
                split=fold,
                chunk_size=clip_chunk_sizes[fold],
                start_indices=start_indices[fold],
                batch_size=batch_size,
                scene_length=clip_length,
            )

    return dataloaders


def get_chirp_dataloaders(
    neuron_data_dictionary,
    train_chunk_size: Optional[int] = None,
    batch_size: int = 32,
):
    assert isinstance(
        neuron_data_dictionary, dict
    ), "neuron_data_dictionary should be a dictionary of sessions and their corresponding neuron data."
    assert all(
        field in next(iter(neuron_data_dictionary.values()))
        for field in ["responses_final", "stim_id", "chirp_trigger_times"]
    ), (
        "Check the neuron data dictionary sub-dictionaries for the minimal required fields: "
        "'responses_final', 'stim_id' and 'chirp_trigger_times'."
    )

    assert next(iter(neuron_data_dictionary.values()))["stim_id"] == 1, "This function only supports chirp stimuli."

    dataloaders: dict[str, Any] = {"train": {}}

    chirp_triggers = next(iter(neuron_data_dictionary.values()))["chirp_trigger_times"][0]
    # 2 triggers per chirp presentation
    num_chirps = len(chirp_triggers) // 2

    # Get it into chan, time, height, width
    chirp_stimulus = torch.tensor(load_chirp(), dtype=torch.float32).permute(3, 0, 1, 2)

    chirp_stimulus = chirp_stimulus.repeat(1, num_chirps, 1, 1)

    # Use full chirp for training if no chunk size is provided
    clip_chunk_sizes = {
        "train": train_chunk_size if train_chunk_size is not None else chirp_stimulus.shape[1] // num_chirps,
    }

    # 5 chirp presentations
    start_indices = np.arange(0, chirp_stimulus.shape[1] - 1, chirp_stimulus.shape[1] // num_chirps).tolist()

    for session_key, session_data in tqdm(neuron_data_dictionary.items(), desc="Creating chirp dataloaders"):
        neuron_data = NeuronDataSplitHoefling(
            **session_data,
            random_sequences=None,
            val_clip_idx=None,
            num_clips=None,
            clip_length=None,
        )

        session_key += "_chirp"

        dataloader = get_movie_dataloader(
            movies=chirp_stimulus if neuron_data.eye == "right" else torch.flip(chirp_stimulus, [-1]),
            responses=neuron_data.response_dict["train"],
            roi_ids=neuron_data.roi_ids,
            roi_coords=neuron_data.roi_coords,
            group_assignment=neuron_data.group_assignment,
            scan_sequence_idx=neuron_data.scan_sequence_idx,
            split="train",
            chunk_size=clip_chunk_sizes["train"],
            start_indices=start_indices,
            batch_size=batch_size,
            scene_length=chirp_stimulus.shape[1] // num_chirps,
            drop_last=False,
        )
        if dataloader is not None:
            dataloaders["train"][session_key] = dataloader
        else:
            print(f"Ignoring session {session_key} for stimulus chirp")

    return dataloaders


def get_mb_dataloaders(
    neuron_data_dictionary,
    train_chunk_size: Optional[int] = None,
    batch_size: int = 32,
):
    assert isinstance(
        neuron_data_dictionary, dict
    ), "neuron_data_dictionary should be a dictionary of sessions and their corresponding neuron data."
    assert all(
        field in next(iter(neuron_data_dictionary.values()))
        for field in ["responses_final", "stim_id", "mb_trigger_times"]
    ), (
        "Check the neuron data dictionary sub-dictionaries for the minimal required fields: "
        "'responses_final', 'stim_id' and 'mb_trigger_times'."
    )

    assert (
        next(iter(neuron_data_dictionary.values()))["stim_id"] == 2
    ), "This function only supports moving bar stimuli."

    dataloaders: dict[str, Any] = {"train": {}}

    mb_triggers = next(iter(neuron_data_dictionary.values()))["mb_trigger_times"][0]
    num_repeats = len(mb_triggers) // 8

    # Get it into chan, time, height, width
    mb_stimulus = torch.tensor(load_moving_bar(), dtype=torch.float32).permute(3, 0, 1, 2)

    mb_stimulus = mb_stimulus.repeat(1, num_repeats, 1, 1)

    # 8 directions
    total_num_mbs = 8 * num_repeats

    # Default to each mb for training if no chunk size provided.
    clip_chunk_sizes = {
        "train": train_chunk_size if train_chunk_size is not None else mb_stimulus.shape[1] // total_num_mbs,
    }

    start_indices = np.arange(0, mb_stimulus.shape[1] - 1, step=mb_stimulus.shape[1] // total_num_mbs).tolist()

    for session_key, session_data in tqdm(neuron_data_dictionary.items(), desc="Creating moving bars dataloaders"):
        neuron_data = NeuronDataSplitHoefling(
            **session_data,
            random_sequences=None,
            val_clip_idx=None,
            num_clips=None,
            clip_length=None,
        )

        session_key += "_mb"

        dataloaders["train"][session_key] = get_movie_dataloader(
            movies=mb_stimulus if neuron_data.eye == "right" else torch.flip(mb_stimulus, [-1]),
            responses=neuron_data.response_dict["train"],
            roi_ids=neuron_data.roi_ids,
            roi_coords=neuron_data.roi_coords,
            group_assignment=neuron_data.group_assignment,
            scan_sequence_idx=neuron_data.scan_sequence_idx,
            split="train",
            chunk_size=clip_chunk_sizes["train"],
            start_indices=start_indices,
            batch_size=batch_size,
            scene_length=mb_stimulus.shape[1] // total_num_mbs,
            drop_last=False,
        )

    return dataloaders<|MERGE_RESOLUTION|>--- conflicted
+++ resolved
@@ -6,15 +6,10 @@
 from tqdm.auto import tqdm
 
 from openretina.data_io.artificial_stimuli import load_chirp, load_moving_bar
-<<<<<<< HEAD
 from openretina.data_io.base import MoviesTrainTestSplit, ResponsesTrainTestSplit
 from openretina.data_io.base_dataloader import get_movie_dataloader
-from openretina.data_io.hoefling_2024.constants import CLIP_LENGTH, NUM_CLIPS, NUM_VAL_CLIPS
+from openretina.data_io.hoefling_2024.constants import CLIP_LENGTH, NUM_CLIPS
 from openretina.data_io.hoefling_2024.responses import NeuronDataSplitHoefling
-=======
-from openretina.data_io.hoefling_2024.constants import CLIP_LENGTH, NUM_CLIPS
-from openretina.data_io.hoefling_2024.responses import NeuronData
->>>>>>> 418d9782
 from openretina.data_io.hoefling_2024.stimuli import gen_start_indices, get_all_movie_combinations
 
 
@@ -146,6 +141,9 @@
         getattr(next(iter(neuron_data_dictionary.values())), "stim_id") == "natural"
     ), f"This function only supports natural movie stimuli, not {next(iter(neuron_data_dictionary.values())).stim_id}."
 
+    # Draw validation clips based on the random seed
+    val_clip_idx = list(np.random.choice(num_clips, num_val_clips, replace=False))
+
     clip_chunk_sizes = {
         "train": train_chunk_size,
         "validation": clip_length,
@@ -174,20 +172,12 @@
     )
 
     for session_key, session_data in tqdm(neuron_data_dictionary.items(), desc="Creating movie dataloaders"):
-<<<<<<< HEAD
         # Extract training, validation, and test responses
         neuron_data = NeuronDataSplitHoefling(
             neural_responses=session_data,
             random_sequences=random_sequences,
             **session_data.session_kwargs,
-            val_clip_idx=val_clip_idx,
-=======
-        neuron_data = NeuronData(
-            **session_data,
-            random_sequences=random_sequences,  # Used together with the validation index to
-            # get the validation response in the corresponding dict
             val_clip_idx=validation_clip_indices,
->>>>>>> 418d9782
             num_clips=num_clips,
             clip_length=clip_length,
         )
