import logging
import os
from typing import Any, Iterable, Literal, Optional

import torch
import torch.nn as nn
from jaxtyping import Float, Int
from lightning import LightningModule
from lightning.pytorch.utilities import grad_norm

from openretina.data_io.base_dataloader import DataPoint
from openretina.modules.core.base_core import Core, SimpleCoreWrapper
from openretina.modules.core.gru_core import ConvGRUCore
from openretina.modules.losses import CorrelationLoss3d, PoissonLoss3d
from openretina.modules.readout.multi_readout import MultiGaussianReadoutWrapper, MultiSampledGaussianReadoutWrapper
from openretina.utils.file_utils import get_cache_directory, get_local_file_path

LOGGER = logging.getLogger(__name__)

_GIN_MODEL_CHECKPOINTS_BASE_PATH = "https://gin.g-node.org/teulerlab/open-retina/raw/checkpoints/model_checkpoints"
_HUGGINGFACE_CHECKPOINTS_BASE_PATH = (
    "https://huggingface.co/datasets/open-retina/open-retina/tree/main/model_checkpoints"
)
_MODEL_NAME_TO_REMOTE_LOCATION = {
    "hoefling_2024_base_low_res": f"{_HUGGINGFACE_CHECKPOINTS_BASE_PATH}/24-01-2025/hoefling_2024_base_low_res.ckpt",
    "hoefling_2024_base_high_res": f"{_HUGGINGFACE_CHECKPOINTS_BASE_PATH}/24-01-2025/hoefling_2024_base_high_res.ckpt",
    "karamanlis_2024_gru": f"{_HUGGINGFACE_CHECKPOINTS_BASE_PATH}/24-01-2025/karamanlis_2024_GRU.ckpt",
    "karamanlis_2024_base": f"{_HUGGINGFACE_CHECKPOINTS_BASE_PATH}/24-01-2025/karamanlis_2024_base.ckpt",
    "maheswaranathan_2023_gru": f"{_HUGGINGFACE_CHECKPOINTS_BASE_PATH}/24-01-2025/maheswaranathan_2023_GRU.ckpt",
    "maheswaranathan_2023_base": f"{_HUGGINGFACE_CHECKPOINTS_BASE_PATH}/24-01-2025/maheswaranathan_2023_base.ckpt",
}


class BaseCoreReadout(LightningModule):
    def __init__(
        self,
        core: Core,
        readout: nn.Module,
        learning_rate: float,
        loss: nn.Module | None = None,
        correlation_loss: nn.Module | None = None,
        data_info: dict[str, Any] | None = None,
    ):
        super().__init__()

        self.core = core
        self.readout = readout
        self.learning_rate = learning_rate
        self.loss = loss if loss is not None else PoissonLoss3d()
        self.correlation_loss = correlation_loss if correlation_loss is not None else CorrelationLoss3d(avg=True)
        if data_info is None:
            data_info = {}
        self.data_info = data_info

    def on_train_epoch_end(self):
        # Compute the 2-norm for each layer at the end of the epoch
        core_norms = grad_norm(self.core, norm_type=2)
        self.log_dict(core_norms, on_step=False, on_epoch=True)
        readout_norms = grad_norm(self.readout, norm_type=2)
        self.log_dict(readout_norms, on_step=False, on_epoch=True)

    def forward(self, x: Float[torch.Tensor, "batch channels t h w"], data_key: str | None = None) -> torch.Tensor:
        output_core = self.core(x)
        output_readout = self.readout(output_core, data_key=data_key)
        return output_readout

    def training_step(self, batch: tuple[str, DataPoint], batch_idx: int) -> torch.Tensor:
        session_id, data_point = batch
        model_output = self.forward(data_point.inputs, session_id)
        loss = self.loss.forward(model_output, data_point.targets)
        regularization_loss_core = self.core.regularizer()
        regularization_loss_readout = self.readout.regularizer(session_id)  # type: ignore
        total_loss = loss + regularization_loss_core + regularization_loss_readout
        correlation = -self.correlation_loss.forward(model_output, data_point.targets)

        self.log("regularization_loss_core", regularization_loss_core, on_step=False, on_epoch=True)
        self.log("regularization_loss_readout", regularization_loss_readout, on_step=False, on_epoch=True)
        self.log("train_total_loss", total_loss, on_step=False, on_epoch=True)
        self.log("train_loss", loss, on_step=False, on_epoch=True)
        self.log("train_correlation", correlation, on_step=False, on_epoch=True, prog_bar=True)

        return total_loss

    def validation_step(self, batch: tuple[str, DataPoint], batch_idx: int) -> torch.Tensor:
        session_id, data_point = batch
        model_output = self.forward(data_point.inputs, session_id)
        loss = self.loss.forward(model_output, data_point.targets) / sum(model_output.shape)
        regularization_loss_core = self.core.regularizer()
        regularization_loss_readout = self.readout.regularizer(session_id)  # type: ignore
        total_loss = loss + regularization_loss_core + regularization_loss_readout
        correlation = -self.correlation_loss.forward(model_output, data_point.targets)

        self.log("val_loss", loss, logger=True, prog_bar=True)
        self.log("val_regularization_loss_core", regularization_loss_core, logger=True)
        self.log("val_regularization_loss_readout", regularization_loss_readout, logger=True)
        self.log("val_total_loss", total_loss, logger=True)
        self.log("val_correlation", correlation, logger=True, prog_bar=True)

        return loss

    def test_step(self, batch: tuple[str, DataPoint], batch_idx: int, dataloader_idx: int = 0) -> torch.Tensor:
        session_id, data_point = batch
        model_output = self.forward(data_point.inputs, session_id)
        loss = self.loss.forward(model_output, data_point.targets) / sum(model_output.shape)
        correlation = -self.correlation_loss.forward(model_output, data_point.targets)
        self.log_dict(
            {
                "test_loss": loss,
                "test_correlation": correlation,
            }
        )

        return loss

    def configure_optimizers(self):
        optimizer = torch.optim.AdamW(self.parameters(), lr=self.learning_rate)
        lr_decay_factor = 0.3
        patience = 5
        tolerance = 0.0005
        min_lr = self.learning_rate * (lr_decay_factor**3)
        scheduler = torch.optim.lr_scheduler.ReduceLROnPlateau(
            optimizer,
            mode="max",
            factor=lr_decay_factor,
            patience=patience,
            threshold=tolerance,
            threshold_mode="abs",
            min_lr=min_lr,
        )
        return {
            "optimizer": optimizer,
            "lr_scheduler": {
                "scheduler": scheduler,
                "monitor": "val_correlation",
                "frequency": 1,
            },
        }

    def save_weight_visualizations(self, folder_path: str, file_format: str = "jpg") -> None:
        self.core.save_weight_visualizations(os.path.join(folder_path, "weights_core"), file_format)
        self.readout.save_weight_visualizations(os.path.join(folder_path, "weights_readout"), file_format)  # type: ignore

    def compute_readout_input_shape(
        self, core_in_shape: tuple[int, int, int, int], core: Core
    ) -> tuple[int, int, int, int]:
        # Use the same device as the core's parameters to avoid potential errors at init.
        device = next(core.parameters()).device

        with torch.no_grad():
            stimulus = torch.zeros((1,) + tuple(core_in_shape), device=device)
            core_test_output = core.forward(stimulus)

        return core_test_output.shape[1:]  # type: ignore

    def stimulus_shape(self, time_steps: int, num_batches: int = 1) -> tuple[int, int, int, int, int]:
        channels, width, height = self.data_info["input_shape"]  # type: ignore
        return num_batches, channels, time_steps, width, height

    def update_model_data_info(self, data_info: dict[str, Any]) -> None:
        """To update relevant model attributes when loading a (trained) model and training it with new data only."""
        # update model.data_info and n_neurons_dict with the new data info
        for key in data_info.keys():
            if key == "input_shape":
                assert all(self.data_info[key][dim] == data_info[key][dim] for dim in range(len(data_info[key]))), (
                    f"Input shapes don't match: model has {self.data_info[key]}, new data has {data_info[key]}"
                )
            else:
                self.data_info[key].update(data_info[key])

        # update saved hyperparameters (so that the model can be loaded from checkpoint correctly)
        if hasattr(self, "hparams"):
            self.hparams["n_neurons_dict"] = self.data_info["n_neurons_dict"]
            self.hparams["data_info"] = self.data_info


class CoreReadout(BaseCoreReadout):
    def __init__(
        self,
        in_shape: Int[tuple, "channels time height width"],
        hidden_channels: Iterable[int],
        temporal_kernel_sizes: Iterable[int],
        spatial_kernel_sizes: Iterable[int],
        n_neurons_dict: dict[str, int],
        core_gamma_input: float = 0.0,
        core_gamma_hidden: float = 0.0,
        core_gamma_in_sparse: float = 0.0,
        core_gamma_temporal: float = 40.0,
        core_input_padding: bool | str | int | tuple[int, int, int] = False,
        core_hidden_padding: bool | str | int | tuple[int, int, int] = True,
        readout_scale: bool = True,
        readout_bias: bool = True,
        readout_gaussian_masks: bool = True,
        readout_gaussian_mean_scale: float = 6.0,
        readout_gaussian_var_scale: float = 4.0,
        readout_positive: bool = True,
        readout_gamma: float = 0.4,
        readout_gamma_masks: float = 0.0,
        readout_reg_avg: bool = False,
        learning_rate: float = 0.01,
        cut_first_n_frames_in_core: int = 30,
        dropout_rate: float = 0.0,
        maxpool_every_n_layers: Optional[int] = None,
        downsample_input_kernel_size: Optional[tuple[int, int, int]] = None,
<<<<<<< HEAD
        convolution_type: str = "custom_separable",
=======
        color_squashing_weights: tuple[float, ...] | None = None,
>>>>>>> c26b9355
        data_info: dict[str, Any] | None = None,
    ):
        core = SimpleCoreWrapper(
            channels=(in_shape[0], *hidden_channels),
            temporal_kernel_sizes=tuple(temporal_kernel_sizes),
            spatial_kernel_sizes=tuple(spatial_kernel_sizes),
            gamma_input=core_gamma_input,
            gamma_temporal=core_gamma_temporal,
            gamma_in_sparse=core_gamma_in_sparse,
            gamma_hidden=core_gamma_hidden,
            cut_first_n_frames=cut_first_n_frames_in_core,
            dropout_rate=dropout_rate,
            maxpool_every_n_layers=maxpool_every_n_layers,
            downsample_input_kernel_size=downsample_input_kernel_size,
            input_padding=core_input_padding,
            color_squashing_weights=color_squashing_weights,
            hidden_padding=core_hidden_padding,
            convolution_type=convolution_type,
        )

        # Run one forward pass to determine output shape of core
        in_shape_readout = self.compute_readout_input_shape(in_shape, core)
        LOGGER.info(f"{in_shape_readout=}")

        readout = MultiGaussianReadoutWrapper(
            in_shape_readout,
            n_neurons_dict,
            readout_scale,
            readout_bias,
            readout_gaussian_masks,
            readout_gaussian_mean_scale,
            readout_gaussian_var_scale,
            readout_positive,
            readout_gamma,
            readout_gamma_masks,
            readout_reg_avg,
        )

        super().__init__(core=core, readout=readout, learning_rate=learning_rate, data_info=data_info)
        self.save_hyperparameters()


class GRUCoreReadout(BaseCoreReadout):
    def __init__(
        self,
        in_shape: Int[tuple, "channels time height width"],
        hidden_channels: Iterable[int],
        temporal_kernel_sizes: Iterable[int],
        spatial_kernel_sizes: Iterable[int],
        n_neurons_dict: dict[str, int],
        core_gamma_hidden: float,
        core_gamma_input: float,
        core_gamma_in_sparse: float,
        core_gamma_temporal: float,
        core_bias: bool,
        core_input_padding: bool,
        core_hidden_padding: bool,
        core_use_gru: bool,
        core_use_projections: bool,
        readout_scale: bool,
        readout_bias: bool,
        readout_gaussian_masks: bool,
        readout_gaussian_mean_scale: float,
        readout_gaussian_var_scale: float,
        readout_positive: bool,
        readout_gamma: float,
        readout_gamma_masks: float = 0.0,
        readout_reg_avg: bool = False,
        batch_adaptation: bool = False,
        learning_rate: float = 0.01,
        core_gru_kwargs: Optional[dict] = None,
        convolution_type: str = "custom_separable",
        data_info: dict[str, Any] | None = None,
    ):
        core = ConvGRUCore(  # type: ignore
            n_neurons_dict=n_neurons_dict,
            input_channels=in_shape[0],
            hidden_channels=hidden_channels,
            temporal_kernel_size=temporal_kernel_sizes,
            spatial_kernel_size=spatial_kernel_sizes,
            layers=len(tuple(hidden_channels)),
            gamma_hidden=core_gamma_hidden,
            gamma_input=core_gamma_input,
            gamma_in_sparse=core_gamma_in_sparse,
            gamma_temporal=core_gamma_temporal,
            final_nonlinearity=True,
            bias=core_bias,
            input_padding=core_input_padding,
            hidden_padding=core_hidden_padding,
            batch_norm=True,
            batch_norm_scale=True,
            batch_norm_momentum=0.1,
            batch_adaptation=batch_adaptation,
            use_avg_reg=False,
            nonlinearity="ELU",
            conv_type=convolution_type,
            use_gru=core_use_gru,
            use_projections=core_use_projections,
            gru_kwargs=core_gru_kwargs,
        )

        # Run one forward pass to determine output shape of core
        in_shape_readout = self.compute_readout_input_shape(in_shape, core)
        LOGGER.info(f"{in_shape_readout=}")

        readout = MultiGaussianReadoutWrapper(
            in_shape_readout,
            n_neurons_dict,
            readout_scale,
            readout_bias,
            readout_gaussian_masks,
            readout_gaussian_mean_scale,
            readout_gaussian_var_scale,
            readout_positive,
            readout_gamma,
            readout_gamma_masks,
            readout_reg_avg,
        )

        super().__init__(core=core, readout=readout, learning_rate=learning_rate, data_info=data_info)
        self.save_hyperparameters()


class CoreGaussianReadout(BaseCoreReadout):
    def __init__(
        self,
        in_shape: Int[tuple, "channels time height width"],
        hidden_channels: Iterable[int],
        temporal_kernel_sizes: Iterable[int],
        spatial_kernel_sizes: Iterable[int],
        n_neurons_dict: dict[str, int],
        core_gamma_input: float = 0.0,
        core_gamma_hidden: float = 0.0,
        core_gamma_in_sparse: float = 0.0,
        core_gamma_temporal: float = 40.0,
        core_input_padding: bool = False,
        core_hidden_padding: bool = False,
        readout_bias: bool = True,
        init_mu_range: float = 0.1,
        init_sigma_range: float = 0.1,
        readout_gamma: float = 0.4,
        readout_reg_avg: bool = False,
        batch_sample: bool = False,
        align_corners: bool = True,
        gauss_type: Literal["full", "iso"] = "full",
        grid_mean_predictor=None,
        shared_features=None,
        init_grid=None,
        shared_grid=None,
        mean_activity=None,
        learning_rate: float = 0.01,
        cut_first_n_frames_in_core: int = 0,
        dropout_rate: float = 0.0,
        maxpool_every_n_layers: Optional[int] = None,
        downsample_input_kernel_size: Optional[tuple[int, int, int]] = None,
        data_info: dict[str, Any] | None = None,
    ):
        core = SimpleCoreWrapper(
            channels=(in_shape[0], *hidden_channels),
            temporal_kernel_sizes=tuple(temporal_kernel_sizes),
            spatial_kernel_sizes=tuple(spatial_kernel_sizes),
            gamma_input=core_gamma_input,
            gamma_temporal=core_gamma_temporal,
            gamma_in_sparse=core_gamma_in_sparse,
            gamma_hidden=core_gamma_hidden,
            cut_first_n_frames=cut_first_n_frames_in_core,
            dropout_rate=dropout_rate,
            maxpool_every_n_layers=maxpool_every_n_layers,
            downsample_input_kernel_size=downsample_input_kernel_size,
            input_padding=core_input_padding,
            hidden_padding=core_hidden_padding,
            convolution_type="torch",
        )

        in_shape_readout = self.compute_readout_input_shape(in_shape, core)
        in_shape_readout_no_time = (in_shape_readout[0],) + in_shape_readout[2:]  # remove time dimension

        readout = MultiSampledGaussianReadoutWrapper(
            in_shape=in_shape_readout_no_time,
            n_neurons_dict=n_neurons_dict,
            bias=readout_bias,
            init_mu_range=init_mu_range,
            init_sigma_range=init_sigma_range,
            gamma_readout=readout_gamma,
            batch_sample=batch_sample,
            align_corners=align_corners,
            gauss_type=gauss_type,
            grid_mean_predictor=grid_mean_predictor,
            shared_features=shared_features,
            shared_grid=shared_grid,
            init_grid=init_grid,
            mean_activity=mean_activity,
            readout_reg_avg=readout_reg_avg,
        )

        super().__init__(core=core, readout=readout, learning_rate=learning_rate, data_info=data_info)
        self.save_hyperparameters()


def load_core_readout_from_remote(
    model_name: str,
    device: str,
    cache_directory_path: str | os.PathLike | None = None,
) -> BaseCoreReadout:
    if cache_directory_path is None:
        cache_directory_path = get_cache_directory()
    if model_name not in _MODEL_NAME_TO_REMOTE_LOCATION:
        raise ValueError(
            f"Model name {model_name} not supported for download yet."
            f"The following names are supported: {sorted(_MODEL_NAME_TO_REMOTE_LOCATION.keys())}"
        )
    remote_path = _MODEL_NAME_TO_REMOTE_LOCATION[model_name]
    local_path = get_local_file_path(remote_path, cache_directory_path)
    if "gru" in model_name.lower():
        return GRUCoreReadout.load_from_checkpoint(local_path, map_location=device)
    else:
        return CoreReadout.load_from_checkpoint(local_path, map_location=device)


def load_core_readout_model(
    model_path_or_name: str,
    device: str,
    is_gru_model: bool,
    cache_directory_path: str | os.PathLike | None = None,
) -> BaseCoreReadout:
    if cache_directory_path is None:
        cache_directory_path = get_cache_directory()
    if model_path_or_name in _MODEL_NAME_TO_REMOTE_LOCATION:
        return load_core_readout_from_remote(model_path_or_name, device)

    local_path = get_local_file_path(model_path_or_name, cache_directory_path)
    if is_gru_model:
        return GRUCoreReadout.load_from_checkpoint(local_path, map_location=device)
    else:
        return CoreReadout.load_from_checkpoint(local_path, map_location=device)<|MERGE_RESOLUTION|>--- conflicted
+++ resolved
@@ -201,11 +201,8 @@
         dropout_rate: float = 0.0,
         maxpool_every_n_layers: Optional[int] = None,
         downsample_input_kernel_size: Optional[tuple[int, int, int]] = None,
-<<<<<<< HEAD
         convolution_type: str = "custom_separable",
-=======
         color_squashing_weights: tuple[float, ...] | None = None,
->>>>>>> c26b9355
         data_info: dict[str, Any] | None = None,
     ):
         core = SimpleCoreWrapper(
