--- conflicted
+++ resolved
@@ -55,11 +55,7 @@
         LOGGER.info(f"Extracted files to {target_path.resolve()}.")
 
     zip_path.unlink()
-<<<<<<< HEAD
-    return target_path  # Return extracted file path
-=======
     return target_path  # Return extracted files path
->>>>>>> eb29315a
 
 
 def get_file_size(url: str, response: requests.Response | None = None) -> int:
