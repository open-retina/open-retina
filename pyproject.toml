--- conflicted
+++ resolved
@@ -46,12 +46,6 @@
 Homepage = "https://github.com/open-retina/open-retina"
 Issues = "https://github.com/open-retina/open-retina/issues"
 
-<<<<<<< HEAD
-[tool.setuptools.dynamic]
-dependencies = { file = ["requirements.txt"] }
-
-=======
->>>>>>> 7ab1ee6d
 [project.optional-dependencies]
 dev = [
     "ruff>=0.9",
@@ -68,12 +62,9 @@
     "mkdocstrings[python]",
 ]
 devmodels = ["neuralpredictors"]
-<<<<<<< HEAD
-=======
 optuna = [ # for hyperparameter tuning
     "hydra-optuna-sweeper",
 ]
->>>>>>> 7ab1ee6d
 
 [tool.setuptools]
 package-dir = { "" = "." }
@@ -102,10 +93,7 @@
 lint.extend-select = ["I"]
 lint.ignore = ["F722"]                                           # F722 prevents false positive for jaxtypes
 exclude = ["openretina/legacy/", "tests/paper_openretina_2025/"]
-<<<<<<< HEAD
-=======
 
->>>>>>> 7ab1ee6d
 
 [tool.mypy]
 warn_return_any = false
